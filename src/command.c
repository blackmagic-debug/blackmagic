/*
 * This file is part of the Black Magic Debug project.
 *
 * Copyright (C) 2011  Black Sphere Technologies Ltd.
 * Written by Gareth McMullin <gareth@blacksphere.co.nz>
 *
 * This program is free software: you can redistribute it and/or modify
 * it under the terms of the GNU General Public License as published by
 * the Free Software Foundation, either version 3 of the License, or
 * (at your option) any later version.
 *
 * This program is distributed in the hope that it will be useful,
 * but WITHOUT ANY WARRANTY; without even the implied warranty of
 * MERCHANTABILITY or FITNESS FOR A PARTICULAR PURPOSE.  See the
 * GNU General Public License for more details.
 *
 * You should have received a copy of the GNU General Public License
 * along with this program.  If not, see <http://www.gnu.org/licenses/>.
 */

/* This file implements a basic command interpreter for GDB 'monitor'
 * commands.
 */

#include "general.h"
#include "exception.h"
#include "command.h"
#include "gdb_packet.h"
#include "target.h"
#include "morse.h"
#include "version.h"

#ifdef PLATFORM_HAS_TRACESWO
#	include "traceswo.h"
#endif

typedef bool (*cmd_handler)(target *t, int argc, const char **argv);

struct command_s {
	const char *cmd;
	cmd_handler handler;

	const char *help;
};

static bool cmd_version(void);
static bool cmd_help(target *t);

static bool cmd_jtag_scan(target *t, int argc, char **argv);
static bool cmd_swdp_scan(void);
static bool cmd_targets(void);
static bool cmd_morse(void);
static bool cmd_connect_srst(target *t, int argc, const char **argv);
static bool cmd_hard_srst(void);
#ifdef PLATFORM_HAS_POWER_SWITCH
static bool cmd_target_power(target *t, int argc, const char **argv);
#endif
#ifdef PLATFORM_HAS_TRACESWO
static bool cmd_traceswo(target *t, int argc, const char **argv);
#endif
#ifdef PLATFORM_HAS_DEBUG
static bool cmd_debug_bmp(target *t, int argc, const char **argv);
#endif

const struct command_s cmd_list[] = {
	{"version", (cmd_handler)cmd_version, "Display firmware version info"},
	{"help", (cmd_handler)cmd_help, "Display help for monitor commands"},
	{"jtag_scan", (cmd_handler)cmd_jtag_scan, "Scan JTAG chain for devices" },
	{"swdp_scan", (cmd_handler)cmd_swdp_scan, "Scan SW-DP for devices" },
	{"targets", (cmd_handler)cmd_targets, "Display list of available targets" },
	{"morse", (cmd_handler)cmd_morse, "Display morse error message" },
	{"connect_srst", (cmd_handler)cmd_connect_srst, "Configure connect under SRST: (enable|disable)" },
	{"hard_srst", (cmd_handler)cmd_hard_srst, "Force a pulse on the hard SRST line - disconnects target" },
#ifdef PLATFORM_HAS_POWER_SWITCH
	{"tpwr", (cmd_handler)cmd_target_power, "Supplies power to the target: (enable|disable)"},
#endif
#ifdef PLATFORM_HAS_TRACESWO
	{"traceswo", (cmd_handler)cmd_traceswo, "Start trace capture (speed)" },
#endif
#ifdef PLATFORM_HAS_DEBUG
	{"debug_bmp", (cmd_handler)cmd_debug_bmp, "Output BMP \"debug\" strings to the second vcom: (enable|disable)"},
#endif
	{NULL, NULL, NULL}
};

static bool connect_assert_srst;
#ifdef PLATFORM_HAS_DEBUG
bool debug_bmp;
#endif

int command_process(target *t, char *cmd)
{
	const struct command_s *c;
	int argc = 0;
	const char **argv;

	/* Initial estimate for argc */
	for(char *s = cmd; *s; s++)
		if((*s == ' ') || (*s == '\t')) argc++;

	argv = alloca(sizeof(const char *) * argc);

	/* Tokenize cmd to find argv */
	for(argc = 0, argv[argc] = strtok(cmd, " \t");
		argv[argc]; argv[++argc] = strtok(NULL, " \t"));

	/* Look for match and call handler */
	for(c = cmd_list; c->cmd; c++) {
		/* Accept a partial match as GDB does.
		 * So 'mon ver' will match 'monitor version'
		 */
		if ((argc == 0) || !strncmp(argv[0], c->cmd, strlen(argv[0])))
			return !c->handler(t, argc, argv);
	}

	if (!t)
		return -1;

	return target_command(t, argc, argv);
}

bool cmd_version(void)
{
	gdb_outf("Black Magic Probe (Firmware " FIRMWARE_VERSION ") (Hardware Version %d)\n", platform_hwversion());
	gdb_out("Copyright (C) 2015  Black Sphere Technologies Ltd.\n");
	gdb_out("License GPLv3+: GNU GPL version 3 or later "
		"<http://gnu.org/licenses/gpl.html>\n\n");

	return true;
}

bool cmd_help(target *t)
{
	const struct command_s *c;

	gdb_out("General commands:\n");
	for(c = cmd_list; c->cmd; c++)
		gdb_outf("\t%s -- %s\n", c->cmd, c->help);

	if (!t)
		return -1;

	target_command_help(t);

	return true;
}

static bool cmd_jtag_scan(target *t, int argc, char **argv)
{
	(void)t;
	uint8_t irlens[argc];

	gdb_outf("Target voltage: %s\n", platform_target_voltage());

	if (argc > 1) {
		/* Accept a list of IR lengths on command line */
		for (int i = 1; i < argc; i++)
			irlens[i-1] = atoi(argv[i]);
		irlens[argc-1] = 0;
	}

	if(connect_assert_srst)
		platform_srst_set_val(true); /* will be deasserted after attach */

	int devs = -1;
	volatile struct exception e;
	TRY_CATCH (e, EXCEPTION_ALL) {
		devs = jtag_scan(argc > 1 ? irlens : NULL);
	}
	switch (e.type) {
	case EXCEPTION_TIMEOUT:
		gdb_outf("Timeout during scan. Is target stuck in WFI?\n");
		break;
	case EXCEPTION_ERROR:
		gdb_outf("Exception: %s\n", e.msg);
		break;
	}

	if(devs <= 0) {
		platform_srst_set_val(false);
		gdb_out("JTAG device scan failed!\n");
		return false;
	}
	cmd_targets();
	morse(NULL, false);
	return true;
}

bool cmd_swdp_scan(void)
{
	gdb_outf("Target voltage: %s\n", platform_target_voltage());

	if(connect_assert_srst)
		platform_srst_set_val(true); /* will be deasserted after attach */

	int devs = -1;
	volatile struct exception e;
	TRY_CATCH (e, EXCEPTION_ALL) {
		devs = adiv5_swdp_scan();
	}
	switch (e.type) {
	case EXCEPTION_TIMEOUT:
		gdb_outf("Timeout during scan. Is target stuck in WFI?\n");
		break;
	case EXCEPTION_ERROR:
		gdb_outf("Exception: %s\n", e.msg);
		break;
	}

	if(devs <= 0) {
		platform_srst_set_val(false);
		gdb_out("SW-DP scan failed!\n");
		return false;
	}

	cmd_targets();
	morse(NULL, false);
	return true;

}

static void display_target(int i, target *t, void *context)
{
	(void)context;
	gdb_outf("%2d   %c  %s\n", i, target_attached(t)?'*':' ', target_driver_name(t));
}

bool cmd_targets(void)
{
	gdb_out("Available Targets:\n");
	gdb_out("No. Att Driver\n");
	if (!target_foreach(display_target, NULL)) {
		gdb_out("No usable targets found.\n");
		return false;
	}

	return true;
}

bool cmd_morse(void)
{
	if(morse_msg)
		gdb_outf("%s\n", morse_msg);
	return true;
}

static bool cmd_connect_srst(target *t, int argc, const char **argv)
{
	(void)t;
	if (argc == 1)
		gdb_outf("Assert SRST during connect: %s\n",
			 connect_assert_srst ? "enabled" : "disabled");
	else
		connect_assert_srst = !strcmp(argv[1], "enable");
	return true;
}

static bool cmd_hard_srst(void)
{
	target_list_free();
	platform_srst_set_val(true);
	platform_srst_set_val(false);
	return true;
}

#ifdef PLATFORM_HAS_POWER_SWITCH
static bool cmd_target_power(target *t, int argc, const char **argv)
{
	(void)t;
	if (argc == 1)
		gdb_outf("Target Power: %s\n",
			 platform_target_get_power() ? "enabled" : "disabled");
	else
		platform_target_set_power(!strncmp(argv[1], "enable", strlen(argv[1])));
	return true;
}
#endif

#ifdef PLATFORM_HAS_TRACESWO
static bool cmd_traceswo(target *t, int argc, const char **argv)
{
<<<<<<< HEAD
	extern char serial_no[9];
    uint32_t speed=0;
    (void)t;

    if (argc>1)
        speed=atoi(argv[1]);

    traceswo_init(speed);
    gdb_outf("%s:%02X:%02X\n", serial_no, 5, 0x85);
    return true;
=======
  extern char serial_no[9];
  uint32_t speed=0;
  (void)t;

  if (argc>1)
    speed=atoi(argv[1]);

  traceswo_init(speed);
  gdb_outf("%s:%02X:%02X\n", serial_no, 5, 0x85);

  return true;
>>>>>>> a89b95a1
}
#endif

#ifdef PLATFORM_HAS_DEBUG
static bool cmd_debug_bmp(target *t, int argc, const char **argv)
{
	(void)t;
	if (argc > 1) {
		debug_bmp = !strcmp(argv[1], "enable");
	}
	gdb_outf("Debug mode is %s\n",
		 debug_bmp ? "enabled" : "disabled");
	return true;
}
#endif<|MERGE_RESOLUTION|>--- conflicted
+++ resolved
@@ -279,18 +279,6 @@
 #ifdef PLATFORM_HAS_TRACESWO
 static bool cmd_traceswo(target *t, int argc, const char **argv)
 {
-<<<<<<< HEAD
-	extern char serial_no[9];
-    uint32_t speed=0;
-    (void)t;
-
-    if (argc>1)
-        speed=atoi(argv[1]);
-
-    traceswo_init(speed);
-    gdb_outf("%s:%02X:%02X\n", serial_no, 5, 0x85);
-    return true;
-=======
   extern char serial_no[9];
   uint32_t speed=0;
   (void)t;
@@ -302,7 +290,6 @@
   gdb_outf("%s:%02X:%02X\n", serial_no, 5, 0x85);
 
   return true;
->>>>>>> a89b95a1
 }
 #endif
 
