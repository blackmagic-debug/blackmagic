--- conflicted
+++ resolved
@@ -10,11 +10,7 @@
 Q := @
 endif
 
-<<<<<<< HEAD
-CFLAGS += -Wall -Wextra -Werror -Wno-char-subscripts -Wno-cast-function-type \
-=======
 CFLAGS += -Wall -Wextra -Werror -Wno-char-subscripts \
->>>>>>> 8a07f444
 	-std=gnu99 -g3 -MD \
 	-I. -Iinclude -Iplatforms/common -I$(PLATFORM_DIR)
 
@@ -67,31 +63,20 @@
 OPT_FLAGS ?= -O2
 CFLAGS += $(OPT_FLAGS)
 LDFLAGS += $(OPT_FLAGS)
-<<<<<<< HEAD
 
 ifndef TARGET
 TARGET=blackmagic
 endif
 
-=======
-
-ifndef TARGET
-TARGET=blackmagic
-endif
-
->>>>>>> 8a07f444
 ifdef NO_OWN_LL
 SRC += jtagtap_generic.c swdptap_generic.c
 endif
 
 ifndef OWN_HL
 SRC += jtag_scan.c jtagtap.c swdptap.c
-<<<<<<< HEAD
-=======
 SRC += remote.c
 else
 CFLAGS += -DOWN_HL
->>>>>>> 8a07f444
 endif
 
 OBJ = $(patsubst %.S,%.o,$(patsubst %.c,%.o,$(SRC)))
