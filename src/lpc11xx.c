
#include <stdlib.h>
#include <string.h>
#include <stddef.h>

#include "general.h"
#include "adiv5.h"
#include "target.h"

#define IAP_PGM_CHUNKSIZE	256	/* should fit in RAM on any device */

struct flash_param {
	uint16_t	opcodes[2];	/* two opcodes to return to after calling the ROM */
	uint32_t	command[5];	/* command operands */
	uint32_t	result[4];	/* result data */
};

struct flash_program {
	struct flash_param	p;
	uint8_t			data[IAP_PGM_CHUNKSIZE];
};

static struct flash_program flash_pgm;

#define MSP				17												// Main stack pointer register number
#define MIN_RAM_SIZE_FOR_LPC1xxx			2048
#define RAM_USAGE_FOR_IAP_ROUTINES			32							// IAP routines use 32 bytes at top of ram

#define IAP_ENTRYPOINT	0x1fff1ff1
#define IAP_RAM_BASE	0x10000000


#define IAP_CMD_PREPARE		50
#define IAP_CMD_PROGRAM		51
#define IAP_CMD_ERASE		52
#define IAP_CMD_BLANKCHECK	53

#define IAP_STATUS_CMD_SUCCESS		0
#define IAP_STATUS_INVALID_COMMAND	1
#define IAP_STATUS_SRC_ADDR_ERROR	2
#define IAP_STATUS_DST_ADDR_ERROR	3
#define IAP_STATUS_SRC_ADDR_NOT_MAPPED	4
#define IAP_STATUS_DST_ADDR_NOT_MAPPED	5
#define IAP_STATUS_COUNT_ERROR		6
#define IAP_STATUS_INVALID_SECTOR	7
#define IAP_STATUS_SECTOR_NOT_BLANK	8
#define IAP_STATUS_SECTOR_NOT_PREPARED	9
#define IAP_STATUS_COMPARE_ERROR	10
#define IAP_STATUS_BUSY			11

static void lpc11x_iap_call(struct target_s *target, struct flash_param *param, unsigned param_len);
static int lpc11xx_flash_prepare(struct target_s *target, uint32_t addr, int len);
static int lpc11xx_flash_erase(struct target_s *target, uint32_t addr, int len);
static int lpc11xx_flash_write(struct target_s *target, uint32_t dest, const uint8_t *src,
			  int len);

/*
 * Note that this memory map is actually for the largest of the lpc11xx devices;
 * There seems to be no good way to decode the part number to determine the RAM
 * and flash sizes.
 */
static const char lpc11xx_xml_memory_map[] = "<?xml version=\"1.0\"?>"
/*	"<!DOCTYPE memory-map "
	"             PUBLIC \"+//IDN gnu.org//DTD GDB Memory Map V1.0//EN\""
	"                    \"http://sourceware.org/gdb/gdb-memory-map.dtd\">"*/
	"<memory-map>"
<<<<<<< HEAD
	"  <memory type=\"flash\" start=\"0x00000000\" length=\"0x10000\">"
=======
	"  <memory type=\"flash\" start=\"0x00000000\" length=\"0x20000\">"
>>>>>>> 30774726
	"    <property name=\"blocksize\">0x1000</property>"
	"  </memory>"
	"  <memory type=\"ram\" start=\"0x10000000\" length=\"0x2000\"/>"
	"</memory-map>";


bool
lpc11xx_probe(struct target_s *target)
{
	uint32_t idcode;

	/* read the device ID register */
	idcode = adiv5_ap_mem_read(adiv5_target_ap(target), 0x400483F4);

	switch (idcode) {

	case 0x041E502B:
	case 0x2516D02B:
	case 0x0416502B:
	case 0x2516902B:	/* lpc1111 */
	case 0x2524D02B:
	case 0x0425502B:
	case 0x2524902B:
	case 0x1421102B:	/* lpc1112 */
	case 0x0434502B:
	case 0x2532902B:
	case 0x0434102B:
	case 0x2532102B:	/* lpc1113 */
	case 0x0444502B:
	case 0x2540902B:
	case 0x0444102B:
	case 0x2540102B:
	case 0x1440102B:	/* lpc1114 */
	case 0x0A40902B:
	case 0x1A40902B:
	case 0x2058002B:	/* lpc1115 */
	case 0x1431102B:	/* lpc11c22 */
	case 0x1430102B:	/* lpc11c24 */
	case 0x095C802B:	/* lpc11u12x/201 */
	case 0x295C802B:
	case 0x097A802B:	/* lpc11u13/201 */
	case 0x297A802B:
	case 0x0998802B:	/* lpc11u14x/201 */
	case 0x2998802B:
	case 0x2972402B:	/* lpc11u23/301 */
	case 0x2988402B:	/* lpc11u24x/301 */
	case 0x2980002B:	/* lpc11u24x/401 */
		target->driver = "lpc11xx";
		target->xml_mem_map = lpc11xx_xml_memory_map;
		target->flash_erase = lpc11xx_flash_erase;
		target->flash_write = lpc11xx_flash_write;

		return true;
	}

	return false;
}

static void
lpc11x_iap_call(struct target_s *target, struct flash_param *param, unsigned param_len)
{
	uint32_t regs[target->regs_size / sizeof(uint32_t)];

	/* fill out the remainder of the parameters and copy the structure to RAM */
	param->opcodes[0] = 0xbe00;
	param->opcodes[1] = 0x0000;
	target_mem_write_words(target, IAP_RAM_BASE, (void *)param, param_len);

	/* set up for the call to the IAP ROM */
	target_regs_read(target, regs);
	regs[0] = IAP_RAM_BASE + offsetof(struct flash_param, command);
	regs[1] = IAP_RAM_BASE + offsetof(struct flash_param, result);

	regs[MSP] = IAP_RAM_BASE + MIN_RAM_SIZE_FOR_LPC1xxx - RAM_USAGE_FOR_IAP_ROUTINES;// stack pointer - top of the smallest ram less 32 for IAP usage
	regs[14] = IAP_RAM_BASE | 1;
	regs[15] = IAP_ENTRYPOINT;
	target_regs_write(target, regs);

	/* start the target and wait for it to halt again */
	target_halt_resume(target, 0);
	while (!target_halt_wait(target));

	/* copy back just the parameters structure */
	target_mem_read_words(target, (void *)param, IAP_RAM_BASE, sizeof(struct flash_param));
}

static int
lpc11xx_flash_prepare(struct target_s *target, uint32_t addr, int len)
{
	/* prepare the sector(s) to be erased */
	memset(&flash_pgm.p, 0, sizeof(flash_pgm.p));
	flash_pgm.p.command[0] = IAP_CMD_PREPARE;
	flash_pgm.p.command[1] = addr / 4096;
	flash_pgm.p.command[2] = (addr + len - 1) / 4096;

	lpc11x_iap_call(target, &flash_pgm.p, sizeof(flash_pgm.p));
	if (flash_pgm.p.result[0] != IAP_STATUS_CMD_SUCCESS) {
		return -1;
	}

	return 0;
}

static int
lpc11xx_flash_erase(struct target_s *target, uint32_t addr, int len)
{

	if (addr % 4096)
		return -1;

	/* prepare... */
	if (lpc11xx_flash_prepare(target, addr, len))
		return -1;

	/* and now erase them */
	flash_pgm.p.command[0] = IAP_CMD_ERASE;
	flash_pgm.p.command[1] = addr / 4096;
	flash_pgm.p.command[2] = (addr + len - 1) / 4096;
	flash_pgm.p.command[3] = 12000;	/* XXX safe to assume this? */
	lpc11x_iap_call(target, &flash_pgm.p, sizeof(flash_pgm.p));
	if (flash_pgm.p.result[0] != IAP_STATUS_CMD_SUCCESS) {
		return -1;
	}
	flash_pgm.p.command[0] = IAP_CMD_BLANKCHECK;
	lpc11x_iap_call(target, &flash_pgm.p, sizeof(flash_pgm.p));
	if (flash_pgm.p.result[0] != IAP_STATUS_CMD_SUCCESS) {
		return -1;
	}

	return 0;
}

static int
lpc11xx_flash_write(struct target_s *target, uint32_t dest, const uint8_t *src, int len)
{
	unsigned first_chunk = dest / IAP_PGM_CHUNKSIZE;
	unsigned last_chunk = (dest + len - 1) / IAP_PGM_CHUNKSIZE;
	unsigned chunk_offset = dest % IAP_PGM_CHUNKSIZE;
	unsigned chunk;

	for (chunk = first_chunk; chunk <= last_chunk; chunk++) {

		DEBUG("chunk %u len %d\n", chunk, len);
		/* first and last chunk may require special handling */
		if ((chunk == first_chunk) || (chunk == last_chunk)) {

			/* fill with all ff to avoid sector rewrite corrupting other writes */
			memset(flash_pgm.data, 0xff, sizeof(flash_pgm.data));

			/* copy as much as fits */
			int copylen = IAP_PGM_CHUNKSIZE - chunk_offset;
			if (copylen > len)
				copylen = len;
			memcpy(&flash_pgm.data[chunk_offset], src, copylen);

			/* update to suit */
			len -= copylen;
			src += copylen;
			chunk_offset = 0;

			/* if we are programming the vectors, calculate the magic number */
			if (chunk * IAP_PGM_CHUNKSIZE == 0) {
				uint32_t *w = (uint32_t *)(&flash_pgm.data[0]);
				uint32_t sum = 0;

				if (copylen >= 7) {
					for (unsigned i = 0; i < 7; i++)
						sum += w[i];
					w[7] = 0 - sum;
				} else {
					/* We can't possibly calculate the magic number */
					return -1;
				}
			}

		} else {

			/* interior chunk, must be aligned and full-sized */
			memcpy(flash_pgm.data, src, IAP_PGM_CHUNKSIZE);
			len -= IAP_PGM_CHUNKSIZE;
			src += IAP_PGM_CHUNKSIZE;
		}

		/* prepare... */
		if (lpc11xx_flash_prepare(target, chunk * IAP_PGM_CHUNKSIZE, IAP_PGM_CHUNKSIZE))
			return -1;

		/* set the destination address and program */
		flash_pgm.p.command[0] = IAP_CMD_PROGRAM;
		flash_pgm.p.command[1] = chunk * IAP_PGM_CHUNKSIZE;
		flash_pgm.p.command[2] = IAP_RAM_BASE + offsetof(struct flash_program, data);
		flash_pgm.p.command[3] = IAP_PGM_CHUNKSIZE;
		flash_pgm.p.command[4] = 12000;	/* XXX safe to presume this? */
		lpc11x_iap_call(target, &flash_pgm.p, sizeof(flash_pgm));
		if (flash_pgm.p.result[0] != IAP_STATUS_CMD_SUCCESS) {
			return -1;
		}

	}

	return 0;
}<|MERGE_RESOLUTION|>--- conflicted
+++ resolved
@@ -64,11 +64,7 @@
 	"             PUBLIC \"+//IDN gnu.org//DTD GDB Memory Map V1.0//EN\""
 	"                    \"http://sourceware.org/gdb/gdb-memory-map.dtd\">"*/
 	"<memory-map>"
-<<<<<<< HEAD
-	"  <memory type=\"flash\" start=\"0x00000000\" length=\"0x10000\">"
-=======
 	"  <memory type=\"flash\" start=\"0x00000000\" length=\"0x20000\">"
->>>>>>> 30774726
 	"    <property name=\"blocksize\">0x1000</property>"
 	"  </memory>"
 	"  <memory type=\"ram\" start=\"0x10000000\" length=\"0x2000\"/>"
