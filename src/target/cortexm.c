/*
 * This file is part of the Black Magic Debug project.
 *
 * Copyright (C) 2012  Black Sphere Technologies Ltd.
 * Written by Gareth McMullin <gareth@blacksphere.co.nz>
 *
 * This program is free software: you can redistribute it and/or modify
 * it under tSchreibe Objekte: 100% (21/21), 3.20 KiB | 3.20 MiB/s, Fertig.
he terms of the GNU General Public License as published by
 * the Free Software Foundation, either version 3 of the License, or
 * (at your option) any later version.
 *
 * This program is distributed in the hope that it will be useful,
 * but WITHOUT ANY WARRANTY; without even the implied warranty of
 * MERCHANTABILITY or FITNESS FOR A PARTICULAR PURPOSE.  See the
 * GNU General Public License for more details.
 *
 * You should have received a copy of the GNU General Public License
 * along with this program.  If not, see <http://www.gnu.org/licenses/>.
 */

/* This file implements debugging functionality specific to ARM
 * the Cortex-M3 core.  This should be generic to ARMv7-M as it is
 * implemented according to the "ARMv7-M Architectue Reference Manual",
 * ARM doc DDI0403C.
 *
 * Also supports Cortex-M0 / ARMv6-M
 */
#include "general.h"
#include "exception.h"
#include "adiv5.h"
#include "target.h"
#include "target_internal.h"
#include "cortexm.h"
#include "platform.h"
#include "command.h"

#include <unistd.h>

static const char cortexm_driver_str[] = "ARM Cortex-M";

static bool cortexm_vector_catch(target *t, int argc, char *argv[]);

const struct command_s cortexm_cmd_list[] = {
	{"vector_catch", (cmd_handler)cortexm_vector_catch, "Catch exception vectors"},
	{NULL, NULL, NULL}
};

/* target options recognised by the Cortex-M target */
#define	TOPT_FLAVOUR_V6M	(1<<0)	/* if not set, target is assumed to be v7m */
#define	TOPT_FLAVOUR_V7MF	(1<<1)	/* if set, floating-point enabled. */

static void cortexm_regs_read(target *t, void *data);
static void cortexm_regs_write(target *t, const void *data);
static uint32_t cortexm_pc_read(target *t);
ssize_t cortexm_reg_read(target *t, int reg, void *data, size_t max);
ssize_t cortexm_reg_write(target *t, int reg, const void *data, size_t max);

static void cortexm_reset(target *t);
static enum target_halt_reason cortexm_halt_poll(target *t, target_addr *watch);
static void cortexm_halt_request(target *t);
static int cortexm_fault_unwind(target *t);

static int cortexm_breakwatch_set(target *t, struct breakwatch *);
static int cortexm_breakwatch_clear(target *t, struct breakwatch *);
static target_addr cortexm_check_watch(target *t);

#define CORTEXM_MAX_WATCHPOINTS	4	/* architecture says up to 15, no implementation has > 4 */
#define CORTEXM_MAX_BREAKPOINTS	6	/* architecture says up to 127, no implementation has > 6 */

static int cortexm_hostio_request(target *t);

struct cortexm_priv {
	ADIv5_AP_t *ap;
	bool stepping;
	bool on_bkpt;
	/* Watchpoint unit status */
	bool hw_watchpoint[CORTEXM_MAX_WATCHPOINTS];
	unsigned flash_patch_revision;
	unsigned hw_watchpoint_max;
	/* Breakpoint unit status */
	bool hw_breakpoint[CORTEXM_MAX_BREAKPOINTS];
	unsigned hw_breakpoint_max;
	/* Copy of DEMCR for vector-catch */
	uint32_t demcr;
	/* Cache parameters */
	bool has_cache;
	uint32_t dcache_minline;
};

/* Register number tables */
static const uint32_t regnum_cortex_m[] = {
	0, 1, 2, 3, 4, 5, 6, 7, 8, 9, 10, 11, 12, 13, 14, 15,	/* standard r0-r15 */
	0x10,	/* xpsr */
	0x11,	/* msp */
	0x12,	/* psp */
	0x14	/* special */
};

static const uint32_t regnum_cortex_mf[] = {
	0x21,	/* fpscr */
	0x40, 0x41, 0x42, 0x43, 0x44, 0x45, 0x46, 0x47,	/* s0-s7 */
	0x48, 0x49, 0x4a, 0x4b, 0x4c, 0x4d, 0x4e, 0x4f,	/* s8-s15 */
	0x50, 0x51, 0x52, 0x53, 0x54, 0x55, 0x56, 0x57,	/* s16-s23 */
	0x58, 0x59, 0x5a, 0x5b, 0x5c, 0x5d, 0x5e, 0x5f,	/* s24-s31 */
};

static const char tdesc_cortex_m[] =
	"<?xml version=\"1.0\"?>"
	"<!DOCTYPE target SYSTEM \"gdb-target.dtd\">"
	"<target>"
	"  <architecture>arm</architecture>"
	"  <feature name=\"org.gnu.gdb.arm.m-profile\">"
	"    <reg name=\"r0\" bitsize=\"32\"/>"
	"    <reg name=\"r1\" bitsize=\"32\"/>"
	"    <reg name=\"r2\" bitsize=\"32\"/>"
	"    <reg name=\"r3\" bitsize=\"32\"/>"
	"    <reg name=\"r4\" bitsize=\"32\"/>"
	"    <reg name=\"r5\" bitsize=\"32\"/>"
	"    <reg name=\"r6\" bitsize=\"32\"/>"
	"    <reg name=\"r7\" bitsize=\"32\"/>"
	"    <reg name=\"r8\" bitsize=\"32\"/>"
	"    <reg name=\"r9\" bitsize=\"32\"/>"
	"    <reg name=\"r10\" bitsize=\"32\"/>"
	"    <reg name=\"r11\" bitsize=\"32\"/>"
	"    <reg name=\"r12\" bitsize=\"32\"/>"
	"    <reg name=\"sp\" bitsize=\"32\" type=\"data_ptr\"/>"
	"    <reg name=\"lr\" bitsize=\"32\" type=\"code_ptr\"/>"
	"    <reg name=\"pc\" bitsize=\"32\" type=\"code_ptr\"/>"
	"    <reg name=\"xpsr\" bitsize=\"32\"/>"
	"    <reg name=\"msp\" bitsize=\"32\" save-restore=\"no\" type=\"data_ptr\"/>"
	"    <reg name=\"psp\" bitsize=\"32\" save-restore=\"no\" type=\"data_ptr\"/>"
	"    <reg name=\"primask\" bitsize=\"8\" save-restore=\"no\"/>"
	"    <reg name=\"basepri\" bitsize=\"8\" save-restore=\"no\"/>"
	"    <reg name=\"faultmask\" bitsize=\"8\" save-restore=\"no\"/>"
	"    <reg name=\"control\" bitsize=\"8\" save-restore=\"no\"/>"
	"  </feature>"
	"</target>";

static const char tdesc_cortex_mf[] =
	"<?xml version=\"1.0\"?>"
	"<!DOCTYPE target SYSTEM \"gdb-target.dtd\">"
	"<target>"
	"  <architecture>arm</architecture>"
	"  <feature name=\"org.gnu.gdb.arm.m-profile\">"
	"    <reg name=\"r0\" bitsize=\"32\"/>"
	"    <reg name=\"r1\" bitsize=\"32\"/>"
	"    <reg name=\"r2\" bitsize=\"32\"/>"
	"    <reg name=\"r3\" bitsize=\"32\"/>"
	"    <reg name=\"r4\" bitsize=\"32\"/>"
	"    <reg name=\"r5\" bitsize=\"32\"/>"
	"    <reg name=\"r6\" bitsize=\"32\"/>"
	"    <reg name=\"r7\" bitsize=\"32\"/>"
	"    <reg name=\"r8\" bitsize=\"32\"/>"
	"    <reg name=\"r9\" bitsize=\"32\"/>"
	"    <reg name=\"r10\" bitsize=\"32\"/>"
	"    <reg name=\"r11\" bitsize=\"32\"/>"
	"    <reg name=\"r12\" bitsize=\"32\"/>"
	"    <reg name=\"sp\" bitsize=\"32\" type=\"data_ptr\"/>"
	"    <reg name=\"lr\" bitsize=\"32\" type=\"code_ptr\"/>"
	"    <reg name=\"pc\" bitsize=\"32\" type=\"code_ptr\"/>"
	"    <reg name=\"xpsr\" bitsize=\"32\"/>"
	"    <reg name=\"msp\" bitsize=\"32\" save-restore=\"no\" type=\"data_ptr\"/>"
	"    <reg name=\"psp\" bitsize=\"32\" save-restore=\"no\" type=\"data_ptr\"/>"
	"    <reg name=\"primask\" bitsize=\"8\" save-restore=\"no\"/>"
	"    <reg name=\"basepri\" bitsize=\"8\" save-restore=\"no\"/>"
	"    <reg name=\"faultmask\" bitsize=\"8\" save-restore=\"no\"/>"
	"    <reg name=\"control\" bitsize=\"8\" save-restore=\"no\"/>"
	"  </feature>"
	"  <feature name=\"org.gnu.gdb.arm.vfp\">"
	"    <reg name=\"fpscr\" bitsize=\"32\"/>"
	"    <reg name=\"d0\" bitsize=\"64\" type=\"float\"/>"
	"    <reg name=\"d1\" bitsize=\"64\" type=\"float\"/>"
	"    <reg name=\"d2\" bitsize=\"64\" type=\"float\"/>"
	"    <reg name=\"d3\" bitsize=\"64\" type=\"float\"/>"
	"    <reg name=\"d4\" bitsize=\"64\" type=\"float\"/>"
	"    <reg name=\"d5\" bitsize=\"64\" type=\"float\"/>"
	"    <reg name=\"d6\" bitsize=\"64\" type=\"float\"/>"
	"    <reg name=\"d7\" bitsize=\"64\" type=\"float\"/>"
	"    <reg name=\"d8\" bitsize=\"64\" type=\"float\"/>"
	"    <reg name=\"d9\" bitsize=\"64\" type=\"float\"/>"
	"    <reg name=\"d10\" bitsize=\"64\" type=\"float\"/>"
	"    <reg name=\"d11\" bitsize=\"64\" type=\"float\"/>"
	"    <reg name=\"d12\" bitsize=\"64\" type=\"float\"/>"
	"    <reg name=\"d13\" bitsize=\"64\" type=\"float\"/>"
	"    <reg name=\"d14\" bitsize=\"64\" type=\"float\"/>"
	"    <reg name=\"d15\" bitsize=\"64\" type=\"float\"/>"
	"  </feature>"
	"</target>";

ADIv5_AP_t *cortexm_ap(target *t)
{
	return ((struct cortexm_priv *)t->priv)->ap;
}

static void cortexm_cache_clean(target *t, target_addr addr, size_t len, bool invalidate)
{
	struct cortexm_priv *priv = t->priv;
	if (!priv->has_cache || (priv->dcache_minline == 0))
		return;
	uint32_t cache_reg = invalidate ? CORTEXM_DCCIMVAC : CORTEXM_DCCMVAC;
	size_t minline = priv->dcache_minline;

	/* flush data cache for RAM regions that intersect requested region */
	target_addr mem_end = addr + len; /* following code is NOP if wraparound */
	/* requested region is [src, src_end) */
	for (struct target_ram *r = t->ram; r; r = r->next) {
		target_addr ram = r->start;
		target_addr ram_end = r->start + r->length;
		/* RAM region is [ram, ram_end) */
		if (addr > ram)
			ram = addr;
		if (mem_end < ram_end)
			ram_end = mem_end;
		/* intersection is [ram, ram_end) */
		for (ram &= ~(minline-1); ram < ram_end; ram += minline)
			adiv5_mem_write(cortexm_ap(t), cache_reg, &ram, 4);
	}
}

static void cortexm_mem_read(target *t, void *dest, target_addr src, size_t len)
{
	cortexm_cache_clean(t, src, len, false);
	adiv5_mem_read(cortexm_ap(t), dest, src, len);
}

static void cortexm_mem_write(target *t, target_addr dest, const void *src, size_t len)
{
	cortexm_cache_clean(t, dest, len, true);
	adiv5_mem_write(cortexm_ap(t), dest, src, len);
}

static bool cortexm_check_error(target *t)
{
	ADIv5_AP_t *ap = cortexm_ap(t);
	return adiv5_dp_error(ap->dp) != 0;
}

static void cortexm_priv_free(void *priv)
{
	adiv5_ap_unref(((struct cortexm_priv *)priv)->ap);
	free(priv);
}

static bool cortexm_forced_halt(target *t)
{
	target_halt_request(t);
	platform_srst_set_val(false);
	uint32_t dhcsr = 0;
	uint32_t start_time = platform_time_ms();
	/* Try hard to halt the target. STM32F7 in  WFI
	   needs multiple writes!*/
	while (platform_time_ms() < start_time + cortexm_wait_timeout) {
		dhcsr = target_mem_read32(t, CORTEXM_DHCSR);
		if (dhcsr == (CORTEXM_DHCSR_S_HALT | CORTEXM_DHCSR_S_REGRDY |
					  CORTEXM_DHCSR_C_HALT | CORTEXM_DHCSR_C_DEBUGEN))
			break;
		target_halt_request(t);
	}
	if (dhcsr != 0x00030003)
		return false;
	return true;
}

bool cortexm_probe(ADIv5_AP_t *ap, bool forced)
{
	target *t;

	t = target_new();
	if (!t) {
		return false;
	}

	adiv5_ap_ref(ap);
	uint32_t identity = ap->idr & 0xff;
	struct cortexm_priv *priv = calloc(1, sizeof(*priv));
	if (!priv) {			/* calloc failed: heap exhaustion */
		DEBUG("calloc: failed in %s\n", __func__);
		return false;
	}

	t->priv = priv;
	t->priv_free = cortexm_priv_free;
	priv->ap = ap;

	t->check_error = cortexm_check_error;
	t->mem_read = cortexm_mem_read;
	t->mem_write = cortexm_mem_write;

	t->driver = cortexm_driver_str;
	switch (identity) {
	case 0x11: /* M3/M4 */
		t->core = "M3/M4";
		break;
	case 0x21: /* M0 */
		t->core = "M0";
		break;
	case 0x31: /* M0+ */
		t->core = "M0+";
		break;
	case 0x01: /* M7 */
		t->core = "M7";
		break;
	}

	t->attach = cortexm_attach;
	t->detach = cortexm_detach;

	/* Should probe here to make sure it's Cortex-M3 */
	t->tdesc = tdesc_cortex_m;
	t->regs_read = cortexm_regs_read;
	t->regs_write = cortexm_regs_write;
	t->reg_read = cortexm_reg_read;
	t->reg_write = cortexm_reg_write;

	t->reset = cortexm_reset;
	t->halt_request = cortexm_halt_request;
	t->halt_poll = cortexm_halt_poll;
	t->halt_resume = cortexm_halt_resume;
	t->regs_size = sizeof(regnum_cortex_m);

	t->breakwatch_set = cortexm_breakwatch_set;
	t->breakwatch_clear = cortexm_breakwatch_clear;

	target_add_commands(t, cortexm_cmd_list, cortexm_driver_str);

	/* Probe for FP extension */
	uint32_t cpacr = target_mem_read32(t, CORTEXM_CPACR);
	cpacr |= 0x00F00000; /* CP10 = 0b11, CP11 = 0b11 */
	target_mem_write32(t, CORTEXM_CPACR, cpacr);
	if (target_mem_read32(t, CORTEXM_CPACR) == cpacr) {
		t->target_options |= TOPT_FLAVOUR_V7MF;
		t->regs_size += sizeof(regnum_cortex_mf);
		t->tdesc = tdesc_cortex_mf;
	}

	/* Default vectors to catch */
	priv->demcr = CORTEXM_DEMCR_TRCENA | CORTEXM_DEMCR_VC_HARDERR |
			CORTEXM_DEMCR_VC_CORERESET;

	/* Check cache type */
	uint32_t ctr = target_mem_read32(t, CORTEXM_CTR);
	if ((ctr >> 29) == 4) {
		priv->has_cache = true;
		priv->dcache_minline = 4 << (ctr & 0xf);
	} else {
		target_check_error(t);
	}

	/* Only force halt if read ROM Table failed and there is no DPv2
	 * targetid!
	 * So long, only STM32L0 is expected to enter this cause.
	 */
	if (forced && !ap->dp->targetid)
		if (!cortexm_forced_halt(t))
			return false;

#define PROBE(x) \
	do { if ((x)(t)) {target_halt_resume(t, 0); return true;} else target_check_error(t); } while (0)

	PROBE(stm32f1_probe);
	PROBE(stm32f4_probe);
	PROBE(stm32h7_probe);
	PROBE(stm32l0_probe);   /* STM32L0xx & STM32L1xx */
	PROBE(stm32l4_probe);
	PROBE(lpc11xx_probe);
	PROBE(lpc15xx_probe);
	PROBE(lpc43xx_probe);
	PROBE(sam3x_probe);
	PROBE(sam4l_probe);
	PROBE(nrf51_probe);
	PROBE(samd_probe);
	PROBE(samx5x_probe);
	PROBE(lmi_probe);
	PROBE(kinetis_probe);
	PROBE(efm32_probe);
	PROBE(msp432_probe);
	PROBE(ke04_probe);
	PROBE(lpc17xx_probe);
#undef PROBE

	return true;
}

bool cortexm_attach(target *t)
{
	struct cortexm_priv *priv = t->priv;
	unsigned i;
	uint32_t r;

	/* Clear any pending fault condition */
	target_check_error(t);

	target_halt_request(t);
	if (!cortexm_forced_halt(t))
		return false;

	/* Request halt on reset */
	target_mem_write32(t, CORTEXM_DEMCR, priv->demcr);

	/* Reset DFSR flags */
	target_mem_write32(t, CORTEXM_DFSR, CORTEXM_DFSR_RESETALL);

	/* size the break/watchpoint units */
	priv->hw_breakpoint_max = CORTEXM_MAX_BREAKPOINTS;
	r = target_mem_read32(t, CORTEXM_FPB_CTRL);
	if (((r >> 4) & 0xf) < priv->hw_breakpoint_max)	/* only look at NUM_COMP1 */
		priv->hw_breakpoint_max = (r >> 4) & 0xf;
	priv->flash_patch_revision = (r >> 28);
	priv->hw_watchpoint_max = CORTEXM_MAX_WATCHPOINTS;
	r = target_mem_read32(t, CORTEXM_DWT_CTRL);
	if ((r >> 28) > priv->hw_watchpoint_max)
		priv->hw_watchpoint_max = r >> 28;

	/* Clear any stale breakpoints */
	for(i = 0; i < priv->hw_breakpoint_max; i++) {
		target_mem_write32(t, CORTEXM_FPB_COMP(i), 0);
		priv->hw_breakpoint[i] = 0;
	}

	/* Clear any stale watchpoints */
	for(i = 0; i < priv->hw_watchpoint_max; i++) {
		target_mem_write32(t, CORTEXM_DWT_FUNC(i), 0);
		priv->hw_watchpoint[i] = 0;
	}

	/* Flash Patch Control Register: set ENABLE */
	target_mem_write32(t, CORTEXM_FPB_CTRL,
			CORTEXM_FPB_CTRL_KEY | CORTEXM_FPB_CTRL_ENABLE);

	return true;
}

void cortexm_detach(target *t)
{
	struct cortexm_priv *priv = t->priv;
	unsigned i;

	/* Clear any stale breakpoints */
	for(i = 0; i < priv->hw_breakpoint_max; i++)
		target_mem_write32(t, CORTEXM_FPB_COMP(i), 0);

	/* Clear any stale watchpoints */
	for(i = 0; i < priv->hw_watchpoint_max; i++)
		target_mem_write32(t, CORTEXM_DWT_FUNC(i), 0);

	/* Disable debug */
	target_mem_write32(t, CORTEXM_DHCSR, CORTEXM_DHCSR_DBGKEY);
	/* Add some clock cycles to get the CPU running again.*/
	target_mem_read32(t, 0);
}

enum { DB_DHCSR, DB_DCRSR, DB_DCRDR, DB_DEMCR };

static void cortexm_regs_read(target *t, void *data)
{
	uint32_t *regs = data;
<<<<<<< HEAD
#if defined(STLINKV2)
	extern void stlink_regs_read(void *data);
	extern uint32_t stlink_reg_read(int idx);
	stlink_regs_read(data);
	regs += sizeof(regnum_cortex_m);
	if (t->target_options & TOPT_FLAVOUR_V7MF)
		for(size_t t = 0; t < sizeof(regnum_cortex_mf) / 4; t++)
			*regs++ = stlink_reg_read(regnum_cortex_mf[t]);
#else
=======
>>>>>>> 8a07f444
	ADIv5_AP_t *ap = cortexm_ap(t);
	unsigned i;
#if defined(STLINKV2)
	uint32_t base_regs[21];
	extern void stlink_regs_read(ADIv5_AP_t *ap, void *data);
	extern uint32_t stlink_reg_read(ADIv5_AP_t *ap, int idx);
	stlink_regs_read(ap, base_regs);
	for(i = 0; i < sizeof(regnum_cortex_m) / 4; i++)
		*regs++ = base_regs[regnum_cortex_m[i]];
	if (t->target_options & TOPT_FLAVOUR_V7MF)
		for(size_t t = 0; t < sizeof(regnum_cortex_mf) / 4; t++)
			*regs++ = stlink_reg_read(ap, regnum_cortex_mf[t]);
#else
	/* FIXME: Describe what's really going on here */
	adiv5_ap_write(ap, ADIV5_AP_CSW, ap->csw | ADIV5_AP_CSW_SIZE_WORD);

	/* Map the banked data registers (0x10-0x1c) to the
	 * debug registers DHCSR, DCRSR, DCRDR and DEMCR respectively */
	adiv5_dp_low_access(ap->dp, ADIV5_LOW_WRITE, ADIV5_AP_TAR, CORTEXM_DHCSR);

	/* Walk the regnum_cortex_m array, reading the registers it
	 * calls out. */
	adiv5_ap_write(ap, ADIV5_AP_DB(DB_DCRSR), regnum_cortex_m[0]); /* Required to switch banks */
	*regs++ = adiv5_dp_read(ap->dp, ADIV5_AP_DB(DB_DCRDR));
	for(i = 1; i < sizeof(regnum_cortex_m) / 4; i++) {
		adiv5_dp_low_access(ap->dp, ADIV5_LOW_WRITE, ADIV5_AP_DB(DB_DCRSR),
		                    regnum_cortex_m[i]);
		*regs++ = adiv5_dp_read(ap->dp, ADIV5_AP_DB(DB_DCRDR));
	}
	if (t->target_options & TOPT_FLAVOUR_V7MF)
		for(i = 0; i < sizeof(regnum_cortex_mf) / 4; i++) {
			adiv5_dp_low_access(ap->dp, ADIV5_LOW_WRITE,
			                    ADIV5_AP_DB(DB_DCRSR),
			                    regnum_cortex_mf[i]);
			*regs++ = adiv5_dp_read(ap->dp, ADIV5_AP_DB(DB_DCRDR));
		}
#endif
}

static void cortexm_regs_write(target *t, const void *data)
{
	const uint32_t *regs = data;
<<<<<<< HEAD
#if defined(STLINKV2)
	extern void stlink_reg_write(int num, uint32_t val);
	for(size_t z = 1; z < sizeof(regnum_cortex_m) / 4; z++) {
		stlink_reg_write(regnum_cortex_m[z], *regs);
		regs++;
	if (t->target_options & TOPT_FLAVOUR_V7MF)
		for(size_t z = 0; z < sizeof(regnum_cortex_mf) / 4; z++) {
			stlink_reg_write(regnum_cortex_mf[z], *regs);
			regs++;
		}
	}
#else
	ADIv5_AP_t *ap = cortexm_ap(t);
=======
	ADIv5_AP_t *ap = cortexm_ap(t);
#if defined(STLINKV2)
	extern void stlink_reg_write(ADIv5_AP_t *ap, int num, uint32_t val);
	for(size_t z = 0; z < sizeof(regnum_cortex_m) / 4; z++) {
		stlink_reg_write(ap, regnum_cortex_m[z], *regs);
		regs++;
	}
	if (t->target_options & TOPT_FLAVOUR_V7MF)
		for(size_t z = 0; z < sizeof(regnum_cortex_mf) / 4; z++) {
			stlink_reg_write(ap, regnum_cortex_mf[z], *regs);
			regs++;
	}
#else
>>>>>>> 8a07f444
	unsigned i;

	/* FIXME: Describe what's really going on here */
	adiv5_ap_write(ap, ADIV5_AP_CSW, ap->csw | ADIV5_AP_CSW_SIZE_WORD);

	/* Map the banked data registers (0x10-0x1c) to the
	 * debug registers DHCSR, DCRSR, DCRDR and DEMCR respectively */
	adiv5_dp_low_access(ap->dp, ADIV5_LOW_WRITE, ADIV5_AP_TAR, CORTEXM_DHCSR);

	/* Walk the regnum_cortex_m array, writing the registers it
	 * calls out. */
	adiv5_ap_write(ap, ADIV5_AP_DB(DB_DCRDR), *regs++); /* Required to switch banks */
	adiv5_dp_low_access(ap->dp, ADIV5_LOW_WRITE, ADIV5_AP_DB(DB_DCRSR),
	                    0x10000 | regnum_cortex_m[0]);
	for(i = 1; i < sizeof(regnum_cortex_m) / 4; i++) {
		adiv5_dp_low_access(ap->dp, ADIV5_LOW_WRITE,
		                    ADIV5_AP_DB(DB_DCRDR), *regs++);
		adiv5_dp_low_access(ap->dp, ADIV5_LOW_WRITE, ADIV5_AP_DB(DB_DCRSR),
		                    0x10000 | regnum_cortex_m[i]);
	}
	if (t->target_options & TOPT_FLAVOUR_V7MF)
		for(i = 0; i < sizeof(regnum_cortex_mf) / 4; i++) {
			adiv5_dp_low_access(ap->dp, ADIV5_LOW_WRITE,
			                    ADIV5_AP_DB(DB_DCRDR), *regs++);
			adiv5_dp_low_access(ap->dp, ADIV5_LOW_WRITE,
			                    ADIV5_AP_DB(DB_DCRSR),
			                    0x10000 | regnum_cortex_mf[i]);
		}
#endif
}

int cortexm_mem_write_sized(
	target *t, target_addr dest, const void *src, size_t len, enum align align)
{
	cortexm_cache_clean(t, dest, len, true);
	adiv5_mem_write_sized(cortexm_ap(t), dest, src, len, align);
	return target_check_error(t);
}

int dcrsr_regnum(target *t, unsigned reg)
{
	if (reg < sizeof(regnum_cortex_m) / 4) {
		return regnum_cortex_m[reg];
	} else if ((t->target_options & TOPT_FLAVOUR_V7MF) &&
	           (reg < (sizeof(regnum_cortex_m) +
	                   sizeof(regnum_cortex_mf) / 4))) {
		return regnum_cortex_mf[reg - sizeof(regnum_cortex_m)/4];
	} else {
		return -1;
	}
}
ssize_t cortexm_reg_read(target *t, int reg, void *data, size_t max)
{
	if (max < 4)
		return -1;
	uint32_t *r = data;
	target_mem_write32(t, CORTEXM_DCRSR, dcrsr_regnum(t, reg));
	*r = target_mem_read32(t, CORTEXM_DCRDR);
	return 4;
}

ssize_t cortexm_reg_write(target *t, int reg, const void *data, size_t max)
{
	if (max < 4)
		return -1;
	const uint32_t *r = data;
	target_mem_write32(t, CORTEXM_DCRDR, *r);
	target_mem_write32(t, CORTEXM_DCRSR, CORTEXM_DCRSR_REGWnR |
	                                     dcrsr_regnum(t, reg));
	return 4;
}

static uint32_t cortexm_pc_read(target *t)
{
	target_mem_write32(t, CORTEXM_DCRSR, 0x0F);
	return target_mem_read32(t, CORTEXM_DCRDR);
}

static void cortexm_pc_write(target *t, const uint32_t val)
{
	target_mem_write32(t, CORTEXM_DCRDR, val);
	target_mem_write32(t, CORTEXM_DCRSR, CORTEXM_DCRSR_REGWnR | 0x0F);
}

/* The following three routines implement target halt/resume
 * using the core debug registers in the NVIC. */
static void cortexm_reset(target *t)
{
	if ((t->target_options & CORTEXM_TOPT_INHIBIT_SRST) == 0) {
		platform_srst_set_val(true);
		platform_srst_set_val(false);
	}

	/* Read DHCSR here to clear S_RESET_ST bit before reset */
	target_mem_read32(t, CORTEXM_DHCSR);

	/* Request system reset from NVIC: SRST doesn't work correctly */
	/* This could be VECTRESET: 0x05FA0001 (reset only core)
	 *          or SYSRESETREQ: 0x05FA0004 (system reset)
	 */
	target_mem_write32(t, CORTEXM_AIRCR,
	                   CORTEXM_AIRCR_VECTKEY | CORTEXM_AIRCR_SYSRESETREQ);

	/* If target needs to do something extra (see Atmel SAM4L for example) */
	if (t->extended_reset != NULL) {
		t->extended_reset(t);
	}

	/* Poll for release from reset */
	while (target_mem_read32(t, CORTEXM_DHCSR) & CORTEXM_DHCSR_S_RESET_ST);

	/* Reset DFSR flags */
	target_mem_write32(t, CORTEXM_DFSR, CORTEXM_DFSR_RESETALL);

	/* 1ms delay to ensure that things such as the stm32f1 HSI clock have started
	 * up fully.
	 */
	platform_delay(1);
}

static void cortexm_halt_request(target *t)
{
	volatile struct exception e;
	TRY_CATCH (e, EXCEPTION_TIMEOUT) {
		target_mem_write32(t, CORTEXM_DHCSR, CORTEXM_DHCSR_DBGKEY |
		                                          CORTEXM_DHCSR_C_HALT |
		                                          CORTEXM_DHCSR_C_DEBUGEN);
	}
	if (e.type) {
		tc_printf(t, "Timeout sending interrupt, is target in WFI?\n");
	}
}

static enum target_halt_reason cortexm_halt_poll(target *t, target_addr *watch)
{
	struct cortexm_priv *priv = t->priv;

	volatile uint32_t dhcsr = 0;
	volatile struct exception e;
	TRY_CATCH (e, EXCEPTION_ALL) {
		/* If this times out because the target is in WFI then
		 * the target is still running. */
		dhcsr = target_mem_read32(t, CORTEXM_DHCSR);
	}
	switch (e.type) {
	case EXCEPTION_ERROR:
		/* Oh crap, there's no recovery from this... */
		target_list_free();
		return TARGET_HALT_ERROR;
	case EXCEPTION_TIMEOUT:
		/* Timeout isn't a problem, target could be in WFI */
		return TARGET_HALT_RUNNING;
	}

	if (!(dhcsr & CORTEXM_DHCSR_S_HALT))
		return TARGET_HALT_RUNNING;

	/* We've halted.  Let's find out why. */
	uint32_t dfsr = target_mem_read32(t, CORTEXM_DFSR);
	target_mem_write32(t, CORTEXM_DFSR, dfsr); /* write back to reset */

	if ((dfsr & CORTEXM_DFSR_VCATCH) && cortexm_fault_unwind(t))
		return TARGET_HALT_FAULT;

	/* Remember if we stopped on a breakpoint */
	priv->on_bkpt = dfsr & (CORTEXM_DFSR_BKPT);
	if (priv->on_bkpt) {
		/* If we've hit a programmed breakpoint, check for semihosting
		 * call. */
		uint32_t pc = cortexm_pc_read(t);
		uint16_t bkpt_instr;
		bkpt_instr = target_mem_read16(t, pc);
		if (bkpt_instr == 0xBEAB) {
			if (cortexm_hostio_request(t)) {
				return TARGET_HALT_REQUEST;
			} else {
				target_halt_resume(t, priv->stepping);
				return 0;
			}
		}
	}

	if (dfsr & CORTEXM_DFSR_DWTTRAP) {
		if (watch != NULL)
			*watch = cortexm_check_watch(t);
		return TARGET_HALT_WATCHPOINT;
	}
	if (dfsr & CORTEXM_DFSR_BKPT)
		return TARGET_HALT_BREAKPOINT;

	if (dfsr & CORTEXM_DFSR_HALTED)
		return priv->stepping ? TARGET_HALT_STEPPING : TARGET_HALT_REQUEST;

	return TARGET_HALT_BREAKPOINT;
}

void cortexm_halt_resume(target *t, bool step)
{
	struct cortexm_priv *priv = t->priv;
	uint32_t dhcsr = CORTEXM_DHCSR_DBGKEY | CORTEXM_DHCSR_C_DEBUGEN;

	if (step)
		dhcsr |= CORTEXM_DHCSR_C_STEP | CORTEXM_DHCSR_C_MASKINTS;

	/* Disable interrupts while single stepping... */
	if(step != priv->stepping) {
		target_mem_write32(t, CORTEXM_DHCSR, dhcsr | CORTEXM_DHCSR_C_HALT);
		priv->stepping = step;
	}

	if (priv->on_bkpt) {
		uint32_t pc = cortexm_pc_read(t);
		if ((target_mem_read16(t, pc) & 0xFF00) == 0xBE00)
			cortexm_pc_write(t, pc + 2);
	}

	if (priv->has_cache)
		target_mem_write32(t, CORTEXM_ICIALLU, 0);

	target_mem_write32(t, CORTEXM_DHCSR, dhcsr);
}

static int cortexm_fault_unwind(target *t)
{
	uint32_t hfsr = target_mem_read32(t, CORTEXM_HFSR);
	uint32_t cfsr = target_mem_read32(t, CORTEXM_CFSR);
	target_mem_write32(t, CORTEXM_HFSR, hfsr);/* write back to reset */
	target_mem_write32(t, CORTEXM_CFSR, cfsr);/* write back to reset */
	/* We check for FORCED in the HardFault Status Register or
	 * for a configurable fault to avoid catching core resets */
	if((hfsr & CORTEXM_HFSR_FORCED) || cfsr) {
		/* Unwind exception */
		uint32_t regs[t->regs_size / 4];
		uint32_t stack[8];
		uint32_t retcode, framesize;
		/* Read registers for post-exception stack pointer */
		target_regs_read(t, regs);
		/* save retcode currently in lr */
		retcode = regs[REG_LR];
		bool spsel = retcode & (1<<2);
		bool fpca = !(retcode & (1<<4));
		/* Read stack for pre-exception registers */
		uint32_t sp = spsel ? regs[REG_PSP] : regs[REG_MSP];
		target_mem_read(t, stack, sp, sizeof(stack));
		if (target_check_error(t))
			return 0;
		regs[REG_LR] = stack[5];	/* restore LR to pre-exception state */
		regs[REG_PC] = stack[6];	/* restore PC to pre-exception state */

		/* adjust stack to pop exception state */
		framesize = fpca ? 0x68 : 0x20;	/* check for basic vs. extended frame */
		if (stack[7] & (1<<9))				/* check for stack alignment fixup */
			framesize += 4;

		if (spsel) {
			regs[REG_SPECIAL] |= 0x4000000;
			regs[REG_SP] = regs[REG_PSP] += framesize;
		} else {
			regs[REG_SP] = regs[REG_MSP] += framesize;
		}

		if (fpca)
			regs[REG_SPECIAL] |= 0x2000000;

		/* FIXME: stack[7] contains xPSR when this is supported */
		/* although, if we caught the exception it will be unchanged */

		/* Reset exception state to allow resuming from restored
		 * state.
		 */
		target_mem_write32(t, CORTEXM_AIRCR,
				CORTEXM_AIRCR_VECTKEY | CORTEXM_AIRCR_VECTCLRACTIVE);

		/* Write pre-exception registers back to core */
		target_regs_write(t, regs);

		return 1;
	}
	return 0;
}

int cortexm_run_stub(target *t, uint32_t loadaddr,
                     uint32_t r0, uint32_t r1, uint32_t r2, uint32_t r3)
{
	uint32_t regs[t->regs_size / 4];

	memset(regs, 0, sizeof(regs));
	regs[0] = r0;
	regs[1] = r1;
	regs[2] = r2;
	regs[3] = r3;
	regs[15] = loadaddr;
	regs[16] = 0x1000000;
	regs[19] = 0;

	cortexm_regs_write(t, regs);

	if (target_check_error(t))
		return -1;

	/* Execute the stub */
	enum target_halt_reason reason;
	cortexm_halt_resume(t, 0);
	while ((reason = cortexm_halt_poll(t, NULL)) == TARGET_HALT_RUNNING)
		;

	if (reason == TARGET_HALT_ERROR)
		raise_exception(EXCEPTION_ERROR, "Target lost in stub");

	if (reason != TARGET_HALT_BREAKPOINT)
		return -2;

	uint32_t pc = cortexm_pc_read(t);
	uint16_t bkpt_instr = target_mem_read16(t, pc);
	if (bkpt_instr >> 8 != 0xbe)
		return -2;

	return bkpt_instr & 0xff;
}

/* The following routines implement hardware breakpoints and watchpoints.
 * The Flash Patch and Breakpoint (FPB) and Data Watch and Trace (DWT)
 * systems are used. */

static uint32_t dwt_mask(size_t len)
{
	switch (len) {
	case 1:
		return CORTEXM_DWT_MASK_BYTE;
	case 2:
		return CORTEXM_DWT_MASK_HALFWORD;
	case 4:
		return CORTEXM_DWT_MASK_WORD;
	default:
		return -1;
	}
}

static uint32_t dwt_func(target *t, enum target_breakwatch type)
{
	uint32_t x = 0;

	if ((t->target_options & TOPT_FLAVOUR_V6M) == 0)
		x = CORTEXM_DWT_FUNC_DATAVSIZE_WORD;

	switch (type) {
	case TARGET_WATCH_WRITE:
		return CORTEXM_DWT_FUNC_FUNC_WRITE | x;
	case TARGET_WATCH_READ:
		return CORTEXM_DWT_FUNC_FUNC_READ | x;
	case TARGET_WATCH_ACCESS:
		return CORTEXM_DWT_FUNC_FUNC_ACCESS | x;
	default:
		return -1;
	}
}

static int cortexm_breakwatch_set(target *t, struct breakwatch *bw)
{
	struct cortexm_priv *priv = t->priv;
	unsigned i;
	uint32_t val = bw->addr;

	switch (bw->type) {
	case TARGET_BREAK_HARD:
		if (priv->flash_patch_revision == 0) {
			val &= 0x1FFFFFFC;
			val |= (bw->addr & 2)?0x80000000:0x40000000;
		}
		val |= 1;

		for(i = 0; i < priv->hw_breakpoint_max; i++)
			if (!priv->hw_breakpoint[i])
				break;

		if (i == priv->hw_breakpoint_max)
			return -1;

		priv->hw_breakpoint[i] = true;
		target_mem_write32(t, CORTEXM_FPB_COMP(i), val);
		bw->reserved[0] = i;
		return 0;

	case TARGET_WATCH_WRITE:
	case TARGET_WATCH_READ:
	case TARGET_WATCH_ACCESS:
		for(i = 0; i < priv->hw_watchpoint_max; i++)
			if (!priv->hw_watchpoint[i])
				break;

		if (i == priv->hw_watchpoint_max)
			return -1;

		priv->hw_watchpoint[i] = true;

		target_mem_write32(t, CORTEXM_DWT_COMP(i), val);
		target_mem_write32(t, CORTEXM_DWT_MASK(i), dwt_mask(bw->size));
		target_mem_write32(t, CORTEXM_DWT_FUNC(i), dwt_func(t, bw->type));

		bw->reserved[0] = i;
		return 0;
	default:
		return 1;
	}
}

static int cortexm_breakwatch_clear(target *t, struct breakwatch *bw)
{
	struct cortexm_priv *priv = t->priv;
	unsigned i = bw->reserved[0];
	switch (bw->type) {
	case TARGET_BREAK_HARD:
		priv->hw_breakpoint[i] = false;
		target_mem_write32(t, CORTEXM_FPB_COMP(i), 0);
		return 0;
	case TARGET_WATCH_WRITE:
	case TARGET_WATCH_READ:
	case TARGET_WATCH_ACCESS:
		priv->hw_watchpoint[i] = false;
		target_mem_write32(t, CORTEXM_DWT_FUNC(i), 0);
		return 0;
	default:
		return 1;
	}
}

static target_addr cortexm_check_watch(target *t)
{
	struct cortexm_priv *priv = t->priv;
	unsigned i;

	for(i = 0; i < priv->hw_watchpoint_max; i++)
		/* if SET and MATCHED then break */
		if(priv->hw_watchpoint[i] &&
		   (target_mem_read32(t, CORTEXM_DWT_FUNC(i)) &
					CORTEXM_DWT_FUNC_MATCHED))
			break;

	if (i == priv->hw_watchpoint_max)
		return 0;

	return target_mem_read32(t, CORTEXM_DWT_COMP(i));
}

static bool cortexm_vector_catch(target *t, int argc, char *argv[])
{
	struct cortexm_priv *priv = t->priv;
	const char *vectors[] = {"reset", NULL, NULL, NULL, "mm", "nocp",
				"chk", "stat", "bus", "int", "hard"};
	uint32_t tmp = 0;
	unsigned i;

	if (argc < 3) {
		tc_printf(t, "usage: monitor vector_catch (enable|disable) "
			     "(hard|int|bus|stat|chk|nocp|mm|reset)\n");
	} else {
		for (int j = 0; j < argc; j++)
			for (i = 0; i < sizeof(vectors) / sizeof(char*); i++) {
				if (vectors[i] && !strcmp(vectors[i], argv[j]))
					tmp |= 1 << i;
			}

		bool enable;
		if (parse_enable_or_disable(argv[1], &enable)) {
			if (enable) {
				priv->demcr |= tmp;
			} else {
				priv->demcr &= ~tmp;
			}

			target_mem_write32(t, CORTEXM_DEMCR, priv->demcr);
		}
	}

	tc_printf(t, "Catching vectors: ");
	for (i = 0; i < sizeof(vectors) / sizeof(char*); i++) {
		if (!vectors[i])
			continue;
		if (priv->demcr & (1 << i))
			tc_printf(t, "%s ", vectors[i]);
	}
	tc_printf(t, "\n");
	return true;
}

/* Windows defines this with some other meaning... */
#ifdef SYS_OPEN
#	undef SYS_OPEN
#endif

/* Semihosting support */
/* ARM Semihosting syscall numbers, from ARM doc DUI0471C, Chapter 8 */
#define SYS_CLOSE	0x02
#define SYS_CLOCK	0x10
#define SYS_ELAPSED	0x30
#define SYS_ERRNO	0x13
#define SYS_FLEN	0x0C
#define SYS_GET_CMDLINE	0x15
#define SYS_HEAPINFO	0x16
#define SYS_ISERROR	0x08
#define SYS_ISTTY	0x09
#define SYS_OPEN	0x01
#define SYS_READ	0x06
#define SYS_READC	0x07
#define SYS_REMOVE	0x0E
#define SYS_RENAME	0x0F
#define SYS_SEEK	0x0A
#define SYS_SYSTEM	0x12
#define SYS_TICKFREQ	0x31
#define SYS_TIME	0x11
#define SYS_TMPNAM	0x0D
#define SYS_WRITE	0x05
#define SYS_WRITEC	0x03
#define SYS_WRITE0	0x04

static int cortexm_hostio_request(target *t)
{
	uint32_t arm_regs[t->regs_size];
	uint32_t params[4];

	t->tc->interrupted = false;
	target_regs_read(t, arm_regs);
	target_mem_read(t, params, arm_regs[1], sizeof(params));
	uint32_t syscall = arm_regs[0];
	int32_t ret = 0;

	DEBUG("syscall 0"PRIx32"%"PRIx32" (%"PRIx32" %"PRIx32" %"PRIx32" %"PRIx32")\n",
              syscall, params[0], params[1], params[2], params[3]);
	switch (syscall) {
	case SYS_OPEN:{	/* open */
		/* Translate stupid fopen modes to open flags.
		 * See DUI0471C, Table 8-3 */
		const uint32_t flags[] = {
			TARGET_O_RDONLY,	/* r, rb */
			TARGET_O_RDWR,		/* r+, r+b */
			TARGET_O_WRONLY | TARGET_O_CREAT | TARGET_O_TRUNC,/*w*/
			TARGET_O_RDWR | TARGET_O_CREAT | TARGET_O_TRUNC,/*w+*/
			TARGET_O_WRONLY | TARGET_O_CREAT | TARGET_O_APPEND,/*a*/
			TARGET_O_RDWR | TARGET_O_CREAT | TARGET_O_APPEND,/*a+*/
		};
		uint32_t pflag = flags[params[1] >> 1];
		char filename[4];

		target_mem_read(t, filename, params[0], sizeof(filename));
		/* handle requests for console i/o */
		if (!strcmp(filename, ":tt")) {
			if (pflag == TARGET_O_RDONLY)
				ret = STDIN_FILENO;
			else if (pflag & TARGET_O_TRUNC)
				ret = STDOUT_FILENO;
			else
				ret = STDERR_FILENO;
			ret++;
			break;
		}

		ret = tc_open(t, params[0], params[2] + 1, pflag, 0644);
		if (ret != -1)
			ret++;
		break;
		}
	case SYS_CLOSE:	/* close */
		ret = tc_close(t, params[0] - 1);
		break;
	case SYS_READ:	/* read */
		ret = tc_read(t, params[0] - 1, params[1], params[2]);
		if (ret > 0)
			ret = params[2] - ret;
		break;
	case SYS_WRITE:	/* write */
		ret = tc_write(t, params[0] - 1, params[1], params[2]);
		if (ret > 0)
			ret = params[2] - ret;
		break;
	case SYS_WRITEC: /* writec */
		ret = tc_write(t, 2, arm_regs[1], 1);
		break;
	case SYS_ISTTY:	/* isatty */
		ret = tc_isatty(t, params[0] - 1);
		break;
	case SYS_SEEK:	/* lseek */
		ret = tc_lseek(t, params[0] - 1, params[1], TARGET_SEEK_SET);
		break;
	case SYS_RENAME:/* rename */
		ret = tc_rename(t, params[0] - 1, params[1] + 1,
				params[2], params[3] + 1);
		break;
	case SYS_REMOVE:/* unlink */
		ret = tc_unlink(t, params[0] - 1, params[1] + 1);
		break;
	case SYS_SYSTEM:/* system */
		ret = tc_system(t, params[0] - 1, params[1] + 1);
		break;

	case SYS_FLEN:	/* Not supported, fake success */
		t->tc->errno_ = 0;
		break;

	case SYS_ERRNO: /* Return last errno from GDB */
		ret = t->tc->errno_;
		break;

	case SYS_TIME:	/* gettimeofday */
		/* FIXME How do we use gdb's gettimeofday? */
		break;
	}

	arm_regs[0] = ret;
	target_regs_write(t, arm_regs);

	return t->tc->interrupted;
}<|MERGE_RESOLUTION|>--- conflicted
+++ resolved
@@ -455,18 +455,6 @@
 static void cortexm_regs_read(target *t, void *data)
 {
 	uint32_t *regs = data;
-<<<<<<< HEAD
-#if defined(STLINKV2)
-	extern void stlink_regs_read(void *data);
-	extern uint32_t stlink_reg_read(int idx);
-	stlink_regs_read(data);
-	regs += sizeof(regnum_cortex_m);
-	if (t->target_options & TOPT_FLAVOUR_V7MF)
-		for(size_t t = 0; t < sizeof(regnum_cortex_mf) / 4; t++)
-			*regs++ = stlink_reg_read(regnum_cortex_mf[t]);
-#else
-=======
->>>>>>> 8a07f444
 	ADIv5_AP_t *ap = cortexm_ap(t);
 	unsigned i;
 #if defined(STLINKV2)
@@ -509,21 +497,6 @@
 static void cortexm_regs_write(target *t, const void *data)
 {
 	const uint32_t *regs = data;
-<<<<<<< HEAD
-#if defined(STLINKV2)
-	extern void stlink_reg_write(int num, uint32_t val);
-	for(size_t z = 1; z < sizeof(regnum_cortex_m) / 4; z++) {
-		stlink_reg_write(regnum_cortex_m[z], *regs);
-		regs++;
-	if (t->target_options & TOPT_FLAVOUR_V7MF)
-		for(size_t z = 0; z < sizeof(regnum_cortex_mf) / 4; z++) {
-			stlink_reg_write(regnum_cortex_mf[z], *regs);
-			regs++;
-		}
-	}
-#else
-	ADIv5_AP_t *ap = cortexm_ap(t);
-=======
 	ADIv5_AP_t *ap = cortexm_ap(t);
 #if defined(STLINKV2)
 	extern void stlink_reg_write(ADIv5_AP_t *ap, int num, uint32_t val);
@@ -537,7 +510,6 @@
 			regs++;
 	}
 #else
->>>>>>> 8a07f444
 	unsigned i;
 
 	/* FIXME: Describe what's really going on here */
