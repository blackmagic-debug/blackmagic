--- conflicted
+++ resolved
@@ -140,7 +140,6 @@
 			active_flash = f;
 		}
 
-<<<<<<< HEAD
 		if (f->erase != NULL) {
 			const target_addr_t local_start_addr = addr & ~(f->blocksize - 1U);
 			const target_addr_t local_end_addr = local_start_addr + f->blocksize;
@@ -160,18 +159,6 @@
 			/* This flash does not implement an erase function, skip it */
 			len -= MIN((f->start + f->length) - addr, len);
 			addr = f->start + f->length;
-=======
-		const target_addr_t local_start_addr = addr & ~(f->blocksize - 1U);
-		const target_addr_t local_end_addr = local_start_addr + f->blocksize;
-
-		if (!flash_prepare(f))
-			return false;
-
-		ret &= f->erase(f, local_start_addr, f->blocksize);
-		if (!ret) {
-			DEBUG_ERROR("Erase failed at %" PRIx32 "\n", local_start_addr);
-			break;
->>>>>>> d0408af5
 		}
 	}
 	/* Issue flash done on last operation */
