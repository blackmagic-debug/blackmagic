/*
 * This file is part of the Black Magic Debug project.
 *
 * Copyright (C) 2014  Richard Meadows <richardeoin>
 *
 * This program is free software: you can redistribute it and/or modify
 * it under the terms of the GNU General Public License as published by
 * the Free Software Foundation, either version 3 of the License, or
 * (at your option) any later version.
 *
 * This program is distributed in the hope that it will be useful,
 * but WITHOUT ANY WARRANTY; without even the implied warranty of
 * MERCHANTABILITY or FITNESS FOR A PARTICULAR PURPOSE.  See the
 * GNU General Public License for more details.
 *
 * You should have received a copy of the GNU General Public License
 * along with this program.  If not, see <http://www.gnu.org/licenses/>.
 */

/* This file implements Atmel SAM D target specific functions for
 * detecting the device, providing the XML memory map and Flash memory
 * programming.
 *
 * Tested with
 * * SAMD20E17A (rev C)
 * * SAMD20J18A (rev B)
 * * SAMD21J18A (rev B)
 * * SAML21J17B (rev B)
 * *
 */
/* Refer to the SAM D20 Datasheet:
 * http://www.atmel.com/Images/Atmel-42129-SAM-D20_Datasheet.pdf
 * particularly Sections 12. DSU and 20. NVMCTRL
 */

#include "general.h"
#include "target.h"
#include "target_internal.h"
#include "cortexm.h"

static int samd_flash_erase(struct target_flash *t, target_addr addr, size_t len);
static int samd_flash_write(struct target_flash *f,
                            target_addr dest, const void *src, size_t len);

bool samd_cmd_erase_all(target *t, int argc, const char **argv);
static bool samd_cmd_lock_flash(target *t, int argc, const char **argv);
static bool samd_cmd_unlock_flash(target *t, int argc, const char **argv);
static bool samd_cmd_unlock_bootprot(target *t, int argc, const char **argv);
static bool samd_cmd_lock_bootprot(target *t, int argc, const char **argv);
static bool samd_cmd_read_userrow(target *t, int argc, const char **argv);
static bool samd_cmd_serial(target *t, int argc, const char **argv);
static bool samd_cmd_mbist(target *t, int argc, const char **argv);
static bool samd_cmd_ssb(target *t, int argc, const char **argv);

const struct command_s samd_cmd_list[] = {
	{"erase_mass", (cmd_handler)samd_cmd_erase_all, "Erase entire flash memory"},
	{"lock_flash", (cmd_handler)samd_cmd_lock_flash, "Locks flash against spurious commands"},
	{"unlock_flash", (cmd_handler)samd_cmd_unlock_flash, "Unlocks flash"},
	{"lock_bootprot", (cmd_handler)samd_cmd_lock_bootprot, "Lock the boot protections to maximum"},
	{"unlock_bootprot", (cmd_handler)samd_cmd_unlock_bootprot, "Unlock the boot protections to minimum"},
	{"user_row", (cmd_handler)samd_cmd_read_userrow, "Prints user row from flash"},
	{"serial", (cmd_handler)samd_cmd_serial, "Prints serial number"},
	{"mbist", (cmd_handler)samd_cmd_mbist, "Runs the built-in memory test"},
	{"set_security_bit", (cmd_handler)samd_cmd_ssb, "Sets the Security Bit"},
	{NULL, NULL, NULL}
};

/* Non-Volatile Memory Controller (NVMC) Parameters */
#define SAMD_ROW_SIZE			256
#define SAMD_PAGE_SIZE			64

/* -------------------------------------------------------------------------- */
/* Non-Volatile Memory Controller (NVMC) Registers */
/* -------------------------------------------------------------------------- */

#define SAMD_NVMC			0x41004000
#define SAMD_NVMC_CTRLA			(SAMD_NVMC + 0x0)
#define SAMD_NVMC_CTRLB			(SAMD_NVMC + 0x04)
#define SAMD_NVMC_PARAM			(SAMD_NVMC + 0x08)
#define SAMD_NVMC_INTFLAG		(SAMD_NVMC + 0x14)
#define SAMD_NVMC_STATUS		(SAMD_NVMC + 0x18)
#define SAMD_NVMC_ADDRESS		(SAMD_NVMC + 0x1C)

/* Control A Register (CTRLA) */
#define SAMD_CTRLA_CMD_KEY		0xA500
#define SAMD_CTRLA_CMD_ERASEROW		0x0002
#define SAMD_CTRLA_CMD_WRITEPAGE	0x0004
#define SAMD_CTRLA_CMD_ERASEAUXROW	0x0005
#define SAMD_CTRLA_CMD_WRITEAUXPAGE	0x0006
#define SAMD_CTRLA_CMD_LOCK		0x0040
#define SAMD_CTRLA_CMD_UNLOCK		0x0041
#define SAMD_CTRLA_CMD_PAGEBUFFERCLEAR	0x0044
#define SAMD_CTRLA_CMD_SSB		0x0045
#define SAMD_CTRLA_CMD_INVALL		0x0046

/* Interrupt Flag Register (INTFLAG) */
#define SAMD_NVMC_READY			(1 << 0)

/* Non-Volatile Memory Calibration and Auxiliary Registers */
#define SAMD_NVM_USER_ROW_LOW		0x00804000
#define SAMD_NVM_USER_ROW_HIGH		0x00804004
#define SAMD_NVM_CALIBRATION		0x00806020
#define SAMD_NVM_SERIAL(n)		(0x0080A00C + (0x30 * ((n + 3) / 4)) + \
					 (0x4 * n))

/* -------------------------------------------------------------------------- */
/* Device Service Unit (DSU) Registers */
/* -------------------------------------------------------------------------- */

#define SAMD_DSU			0x41002000
#define SAMD_DSU_EXT_ACCESS		(SAMD_DSU + 0x100)
#define SAMD_DSU_CTRLSTAT		(SAMD_DSU_EXT_ACCESS + 0x0)
#define SAMD_DSU_ADDRESS		(SAMD_DSU_EXT_ACCESS + 0x4)
#define SAMD_DSU_LENGTH			(SAMD_DSU_EXT_ACCESS + 0x8)
#define SAMD_DSU_DID			(SAMD_DSU_EXT_ACCESS + 0x018)
#define SAMD_DSU_PID(n)			(SAMD_DSU + 0x1FE0 + \
					 (0x4 * (n % 4)) - (0x10 * (n / 4)))
#define SAMD_DSU_CID(n)			(SAMD_DSU + 0x1FF0 + \
					 (0x4 * (n % 4)))

/* Control and Status Register (CTRLSTAT) */
#define SAMD_CTRL_CHIP_ERASE		(1 << 4)
#define SAMD_CTRL_MBIST			(1 << 3)
#define SAMD_CTRL_CRC			(1 << 2)
#define SAMD_STATUSA_PERR		(1 << 12)
#define SAMD_STATUSA_FAIL		(1 << 11)
#define SAMD_STATUSA_BERR		(1 << 10)
#define SAMD_STATUSA_CRSTEXT		(1 << 9)
#define SAMD_STATUSA_DONE		(1 << 8)
#define SAMD_STATUSB_PROT		(1 << 16)

/* Device Identification Register (DID) */
#define SAMD_DID_MASK			0xFF3C0000
#define SAMD_DID_CONST_VALUE		0x10000000
#define SAMD_DID_DEVSEL_MASK		0xFF
#define SAMD_DID_DEVSEL_POS		0
#define SAMD_DID_REVISION_MASK		0x0F
#define SAMD_DID_REVISION_POS		8
#define SAMD_DID_SERIES_MASK		0x1F
#define SAMD_DID_SERIES_POS		16
#define SAMD_DID_FAMILY_MASK		0x1F
#define SAMD_DID_FAMILY_POS		23

/* Peripheral ID */
#define SAMD_PID_MASK			0x00F7FFFF
#define SAMD_PID_CONST_VALUE		0x0001FCD0

/* Component ID */
#define SAMD_CID_VALUE			0xB105100D

/* Family parts */
struct samd_part {
	uint8_t devsel;
	char pin;
	uint8_t mem;
	uint8_t variant;
};

static const struct samd_part samd_d21_parts[] = {
	{0x00, 'J', 18, 'A'}, /* SAMD21J18A */
	{0x01, 'J', 17, 'A'}, /* SAMD21J17A */
	{0x02, 'J', 16, 'A'}, /* SAMD21J16A */
	{0x03, 'J', 15, 'A'}, /* SAMD21J15A */
	{0x05, 'G', 18, 'A'}, /* SAMD21G18A */
	{0x06, 'G', 17, 'A'}, /* SAMD21G17A */
	{0x07, 'G', 16, 'A'}, /* SAMD21G16A */
	{0x08, 'G', 15, 'A'}, /* SAMD21G15A */
	{0x0A, 'E', 18, 'A'}, /* SAMD21E18A */
	{0x0B, 'E', 17, 'A'}, /* SAMD21E17A */
	{0x0C, 'E', 16, 'A'}, /* SAMD21E16A */
	{0x0D, 'E', 15, 'A'}, /* SAMD21E15A */
	{0x0F, 'G', 18, 'A'}, /* SAMD21G18A (WLCSP) */
	{0x10, 'G', 17, 'A'}, /* SAMD21G17A (WLCSP) */
	{0x20, 'J', 16, 'B'}, /* SAMD21J16B */
	{0x21, 'J', 15, 'B'}, /* SAMD21J15B */
	{0x23, 'G', 16, 'B'}, /* SAMD21G16B */
	{0x24, 'G', 15, 'B'}, /* SAMD21G15B */
	{0x26, 'E', 16, 'B'}, /* SAMD21E16B */
	{0x27, 'E', 15, 'B'}, /* SAMD21E15B */
	{0x55, 'E', 16, 'B'}, /* SAMD21E16B (WLCSP) */
	{0x56, 'E', 15, 'B'}, /* SAMD21E15B (WLCSP) */
	{0x62, 'E', 16, 'C'}, /* SAMD21E16C (WLCSP) */
	{0x63, 'E', 15, 'C'}, /* SAMD21E15C (WLCSP) */
	{0xFF, 0, 0, 0}
};

static const struct samd_part samd_l21_parts[] = {
	{0x00, 'J', 18, 'A'}, /* SAML21J18A */
	{0x01, 'J', 17, 'A'}, /* SAML21J17A */
	{0x02, 'J', 16, 'A'}, /* SAML21J16A */
	{0x05, 'G', 18, 'A'}, /* SAML21G18A */
	{0x06, 'G', 17, 'A'}, /* SAML21G17A */
	{0x07, 'G', 16, 'A'}, /* SAML21G16A */
	{0x0A, 'E', 18, 'A'}, /* SAML21E18A */
	{0x0B, 'E', 17, 'A'}, /* SAML21E17A */
	{0x0C, 'E', 16, 'A'}, /* SAML21E16A */
	{0x0D, 'E', 15, 'A'}, /* SAML21E15A */
	{0x0F, 'J', 18, 'B'}, /* SAML21J18B */
	{0x10, 'J', 17, 'B'}, /* SAML21J17B */
	{0x11, 'J', 16, 'B'}, /* SAML21J16B */
	{0x14, 'G', 18, 'B'}, /* SAML21G18B */
	{0x15, 'G', 17, 'B'}, /* SAML21G17B */
	{0x16, 'G', 16, 'B'}, /* SAML21G16B */
	{0x19, 'E', 18, 'B'}, /* SAML21E18B */
	{0x1A, 'E', 17, 'B'}, /* SAML21E17B */
	{0x1B, 'E', 16, 'B'}, /* SAML21E16B */
	{0x1C, 'E', 15, 'B'}, /* SAML21E15B */
	{0xFF, 0, 0, 0}
};

static const struct samd_part samd_l22_parts[] = {
	{0x00, 'N',	18,	'A'}, /* SAML22N18 */
	{0x01, 'N',	17,	'A'}, /* SAML22N17 */
	{0x02, 'N',	16,	'A'}, /* SAML22N16 */
	{0x05, 'J',	18,	'A'}, /* SAML22J18 */
	{0x06, 'J',	17,	'A'}, /* SAML22J17 */
	{0x07, 'J',	16,	'A'}, /* SAML22J16 */
	{0x0A, 'G',	18,	'A'}, /* SAML22G18 */
	{0x0B, 'G',	17,	'A'}, /* SAML22G17 */
	{0x0C, 'G',	16,	'A'}, /* SAML22G16 */
	{0xFF, 0, 0, 0}
};

/**
 * Reads the SAM D20 Peripheral ID
 */
uint64_t samd_read_pid(target *t)
{
	uint64_t pid = 0;
	uint8_t i, j;

	/* Five PID registers to read LSB first */
	for (i = 0, j = 0; i < 5; i++, j += 8)
		pid |= (target_mem_read32(t, SAMD_DSU_PID(i)) & 0xFF) << j;

	return pid;
}
/**
 * Reads the SAM D20 Component ID
 */
uint32_t samd_read_cid(target *t)
{
	uint64_t cid = 0;
	uint8_t i, j;

	/* Four CID registers to read LSB first */
	for (i = 0, j = 0; i < 4; i++, j += 8)
		cid |= (target_mem_read32(t, SAMD_DSU_CID(i)) & 0xFF) << j;

	return cid;
}

/**
 * Overloads the default cortexm reset function with a version that
 * removes the target from extended reset where required.
 */
void samd_reset(target *t)
{
	/**
	 * SRST is not asserted here as it appears to reset the adiv5
	 * logic, meaning that subsequent adiv5_* calls PLATFORM_FATAL_ERROR.
	 *
	 * This is ok as normally you can just connect the debugger and go,
	 * but if that's not possible (protection or SWCLK being used for
	 * something else) then having SWCLK low on reset should get you
	 * debug access (cold-plugging). TODO: Confirm this
	 *
	 * See the SAM D20 datasheet §12.6 Debug Operation for more
	 * details.
	 *
	 * jtagtap_srst(true);
	 * jtagtap_srst(false);
	 */

	/* Read DHCSR here to clear S_RESET_ST bit before reset */
	target_mem_read32(t, CORTEXM_DHCSR);

	/* Request system reset from NVIC: SRST doesn't work correctly */
	/* This could be VECTRESET: 0x05FA0001 (reset only core)
	 *          or SYSRESETREQ: 0x05FA0004 (system reset)
	 */
	target_mem_write32(t, CORTEXM_AIRCR,
	                   CORTEXM_AIRCR_VECTKEY | CORTEXM_AIRCR_SYSRESETREQ);

	/* Exit extended reset */
	if (target_mem_read32(t, SAMD_DSU_CTRLSTAT) &
	    SAMD_STATUSA_CRSTEXT) {
		/* Write bit to clear from extended reset */
		target_mem_write32(t, SAMD_DSU_CTRLSTAT, SAMD_STATUSA_CRSTEXT);
	}

	/* Poll for release from reset */
	while (target_mem_read32(t, CORTEXM_DHCSR) & CORTEXM_DHCSR_S_RESET_ST);

	/* Reset DFSR flags */
	target_mem_write32(t, CORTEXM_DFSR, CORTEXM_DFSR_RESETALL);

	/* Clear any target errors */
	target_check_error(t);
}

/**
 * Overloads the default cortexm detached function with a version that
 * removes the target from extended reset where required.
 *
 * Only required for SAM D20 _Revision B_ Silicon
 */
static void
samd20_revB_detach(target *t)
{
	cortexm_detach(t);

	/* ---- Additional ---- */
	/* Exit extended reset */
	if (target_mem_read32(t, SAMD_DSU_CTRLSTAT) &
	    SAMD_STATUSA_CRSTEXT) {
		/* Write bit to clear from extended reset */
		target_mem_write32(t, SAMD_DSU_CTRLSTAT,
		                   SAMD_STATUSA_CRSTEXT);
	}
}

/**
 * Overloads the default cortexm halt_resume function with a version
 * that removes the target from extended reset where required.
 *
 * Only required for SAM D20 _Revision B_ Silicon
 */
static void
samd20_revB_halt_resume(target *t, bool step)
{
	cortexm_halt_resume(t, step);

	/* ---- Additional ---- */
	/* Exit extended reset */
	if (target_mem_read32(t, SAMD_DSU_CTRLSTAT) & SAMD_STATUSA_CRSTEXT) {
		/* Write bit to clear from extended reset */
		target_mem_write32(t, SAMD_DSU_CTRLSTAT,
		                   SAMD_STATUSA_CRSTEXT);
	}
}

/**
 * Overload the default cortexm attach for when the samd is protected.
 *
 * If the samd is protected then the default cortexm attach will
 * fail as the S_HALT bit in the DHCSR will never go high. This
 * function allows users to attach on a temporary basis so they can
 * rescue the device.
 */
bool samd_protected_attach(target *t)
{
	/**
	 * TODO: Notify the user that we're not really attached and
	 * they should issue the 'monitor erase_mass' command to
	 * regain access to the chip.
	 */

	/* Patch back in the normal cortexm attach for next time */
	t->attach = cortexm_attach;

	/* Allow attach this time */
	return true;
}

/**
 * Use the DSU Device Indentification Register to populate a struct
 * describing the SAM D device.
 */
struct samd_descr {
	char family;
	uint8_t series;
	char revision;
	char pin;
	uint8_t mem;
	char variant;
	char package[3];
};
struct samd_descr samd_parse_device_id(uint32_t did)
{
	struct samd_descr samd;
	uint8_t i = 0;
	const struct samd_part *parts = samd_d21_parts;
	memset(samd.package, 0, 3);

	uint8_t family = (did >> SAMD_DID_FAMILY_POS)
	  & SAMD_DID_FAMILY_MASK;
	uint8_t series = (did >> SAMD_DID_SERIES_POS)
	  & SAMD_DID_SERIES_MASK;
	uint8_t revision = (did >> SAMD_DID_REVISION_POS)
	  & SAMD_DID_REVISION_MASK;
	uint8_t devsel = (did >> SAMD_DID_DEVSEL_POS)
	  & SAMD_DID_DEVSEL_MASK;

	/* Family */
	switch (family) {
		case 0: samd.family = 'D'; break;
		case 1: samd.family = 'L'; parts = samd_l21_parts; break;
		case 2: samd.family = 'C'; break;
	}
	/* Series */
	switch (series) {
		case 0: samd.series = 20; break;
		case 1: samd.series = 21; break;
		case 2:
			if (family == 1) {
				samd.series = 22;
				parts = samd_l22_parts;
			} else {
				samd.series = 10;
			}
			break;
		case 3: samd.series = 11; break;
	}
	/* Revision */
	samd.revision = 'A' + revision;

	switch (samd.series) {
	case 20: /* SAM D20 */
		switch (devsel / 5) {
			case 0: samd.pin = 'J'; break;
			case 1: samd.pin = 'G'; break;
			case 2: samd.pin = 'E'; break;
			default: samd.pin = 'u'; break;
		}
		samd.mem = 18 - (devsel % 5);
		samd.variant = 'A';
		break;
	case 21: /* SAM D21/L21 */
	case 22: /* SAM L22 */
		i = 0;
		while (parts[i].devsel != 0xFF) {
			if (parts[i].devsel == devsel) {
				samd.pin = parts[i].pin;
				samd.mem = parts[i].mem;
				samd.variant = parts[i].variant;
				break;
			}
			i++;
		}
		break;
	case 10: /* SAM D10 */
	case 11: /* SAM D11 */
		switch (devsel / 3) {
			case 0: samd.package[0] = 'M'; break;
			case 1: samd.package[0] = 'S'; samd.package[1] = 'S'; break;
		}
		samd.pin = 'D';
		samd.mem = 14 - (devsel % 3);
		samd.variant = 'A';
		break;
	}

	return samd;
}

static void samd_add_flash(target *t, uint32_t addr, size_t length)
{
	struct target_flash *f = calloc(1, sizeof(*f));
	if (!f) {			/* calloc failed: heap exhaustion */
		DEBUG("calloc: failed in %s\n", __func__);
		return;
	}

	f->start = addr;
	f->length = length;
	f->blocksize = SAMD_ROW_SIZE;
	f->erase = samd_flash_erase;
	f->write = samd_flash_write;
	f->buf_size = SAMD_PAGE_SIZE;
	target_add_flash(t, f);
}

char variant_string[60];
bool samd_probe(target *t)
{
	uint32_t cid = samd_read_cid(t);
	uint32_t pid = samd_read_pid(t);

	/* Check the ARM Coresight Component and Perhiperal IDs */
	if ((cid != SAMD_CID_VALUE) ||
	    ((pid & SAMD_PID_MASK) != SAMD_PID_CONST_VALUE))
		return false;

	/* Read the Device ID */
	uint32_t did = target_mem_read32(t, SAMD_DSU_DID);

	/* If the Device ID matches */
	if ((did & SAMD_DID_MASK) != SAMD_DID_CONST_VALUE)
		return false;

	uint32_t ctrlstat = target_mem_read32(t, SAMD_DSU_CTRLSTAT);
	struct samd_descr samd = samd_parse_device_id(did);

	/* Protected? */
	bool protected = (ctrlstat & SAMD_STATUSB_PROT);

	/* Part String */
	if (protected) {
<<<<<<< HEAD
		snprintf(variant_string, sizeof(variant_string),
		         "Atmel SAMD%d%c%dA%s (rev %c) (PROT=1)",
		         samd.series, samd.pin, samd.mem,
		         samd.package, samd.revision);
	} else {
		snprintf(variant_string, sizeof(variant_string),
		         "Atmel SAMD%d%c%dA%s (rev %c)",
		         samd.series, samd.pin, samd.mem,
		         samd.package, samd.revision);
=======
		sprintf(variant_string,
		        "Atmel SAM%c%d%c%d%c%s (rev %c) (PROT=1)",
		        samd.family,
		        samd.series, samd.pin, samd.mem,
		        samd.variant,
		        samd.package, samd.revision);
	} else {
		sprintf(variant_string,
		        "Atmel SAM%c%d%c%d%c%s (rev %c)",
		        samd.family,
		        samd.series, samd.pin, samd.mem,
		        samd.variant,
		        samd.package, samd.revision);
>>>>>>> 8a07f444
	}

	/* Setup Target */
	t->driver = variant_string;
	t->reset = samd_reset;

	if (samd.series == 20 && samd.revision == 'B') {
		/**
		 * These functions check for and
		 * extended reset. Appears to be
		 * related to Errata 35.4.1 ref 12015
		 */
		t->detach      = samd20_revB_detach;
		t->halt_resume = samd20_revB_halt_resume;
	}
	if (protected) {
		/**
		 * Overload the default cortexm attach
		 * for when the samd is protected.
		 * This function allows users to
		 * attach on a temporary basis so they
		 * can rescue the device.
		 */
		t->attach = samd_protected_attach;
	}

	target_add_ram(t, 0x20000000, 0x8000);
	samd_add_flash(t, 0x00000000, 0x40000);
	target_add_commands(t, samd_cmd_list, "SAMD");

	/* If we're not in reset here */
	if (!platform_srst_get_val()) {
		/* We'll have to release the target from
		 * extended reset to make attach possible */
		if (target_mem_read32(t, SAMD_DSU_CTRLSTAT) &
		    SAMD_STATUSA_CRSTEXT) {

			/* Write bit to clear from extended reset */
			target_mem_write32(t, SAMD_DSU_CTRLSTAT,
			                   SAMD_STATUSA_CRSTEXT);
		}
	}

	return true;
}

/**
 * Temporary (until next reset) flash memory locking / unlocking
 */
static void samd_lock_current_address(target *t)
{
	/* Issue the unlock command */
	target_mem_write32(t, SAMD_NVMC_CTRLA,
	                   SAMD_CTRLA_CMD_KEY | SAMD_CTRLA_CMD_LOCK);
}
static void samd_unlock_current_address(target *t)
{
	/* Issue the unlock command */
	target_mem_write32(t, SAMD_NVMC_CTRLA,
	                   SAMD_CTRLA_CMD_KEY | SAMD_CTRLA_CMD_UNLOCK);
}

/**
 * Erase flash row by row
 */
static int samd_flash_erase(struct target_flash *f, target_addr addr, size_t len)
{
	target *t = f->t;
	while (len) {
		/* Write address of first word in row to erase it */
		/* Must be shifted right for 16-bit address, see Datasheet §20.8.8 Address */
		target_mem_write32(t, SAMD_NVMC_ADDRESS, addr >> 1);

		/* Unlock */
		samd_unlock_current_address(t);

		/* Issue the erase command */
		target_mem_write32(t, SAMD_NVMC_CTRLA,
		                   SAMD_CTRLA_CMD_KEY | SAMD_CTRLA_CMD_ERASEROW);
		/* Poll for NVM Ready */
		while ((target_mem_read32(t, SAMD_NVMC_INTFLAG) & SAMD_NVMC_READY) == 0)
			if (target_check_error(t))
				return -1;

		/* Lock */
		samd_lock_current_address(t);

		addr += f->blocksize;
		len -= f->blocksize;
	}

	return 0;
}

/**
 * Write flash page by page
 */
static int samd_flash_write(struct target_flash *f,
                            target_addr dest, const void *src, size_t len)
{
	target *t = f->t;

	/* Write within a single page. This may be part or all of the page */
	target_mem_write(t, dest, src, len);

	/* Unlock */
	samd_unlock_current_address(t);

	/* Issue the write page command */
	target_mem_write32(t, SAMD_NVMC_CTRLA,
	                   SAMD_CTRLA_CMD_KEY | SAMD_CTRLA_CMD_WRITEPAGE);

	/* Poll for NVM Ready */
	while ((target_mem_read32(t, SAMD_NVMC_INTFLAG) & SAMD_NVMC_READY) == 0)
		if (target_check_error(t))
			return -1;

	/* Lock */
	samd_lock_current_address(t);

	return 0;
}

/**
 * Uses the Device Service Unit to erase the entire flash
 */
bool samd_cmd_erase_all(target *t, int argc, const char **argv)
{
	(void)argc;
	(void)argv;
	/* Clear the DSU status bits */
	target_mem_write32(t, SAMD_DSU_CTRLSTAT,
	                   SAMD_STATUSA_DONE | SAMD_STATUSA_PERR |
	                   SAMD_STATUSA_FAIL);

	/* Erase all */
	target_mem_write32(t, SAMD_DSU_CTRLSTAT, SAMD_CTRL_CHIP_ERASE);

	/* Poll for DSU Ready */
	uint32_t status;
	while (((status = target_mem_read32(t, SAMD_DSU_CTRLSTAT)) &
		(SAMD_STATUSA_DONE | SAMD_STATUSA_PERR | SAMD_STATUSA_FAIL)) == 0)
		if (target_check_error(t))
			return false;

	/* Test the protection error bit in Status A */
	if (status & SAMD_STATUSA_PERR) {
		tc_printf(t, "Erase failed due to a protection error.\n");
		return true;
	}

	/* Test the fail bit in Status A */
	if (status & SAMD_STATUSA_FAIL) {
		tc_printf(t, "Erase failed.\n");
		return true;
	}

	tc_printf(t, "Erase successful!\n");

	return true;
}

/**
 * Sets the NVM region lock bits in the User Row. This value is read
 * at startup as the default value for the lock bits, and hence does
 * not take effect until a reset.
 *
 * 0x0000 = Lock, 0xFFFF = Unlock (default)
 */
static bool samd_set_flashlock(target *t, uint16_t value, const char **argv)
{
	(void)argv;
	uint32_t high = target_mem_read32(t, SAMD_NVM_USER_ROW_HIGH);
	uint32_t low = target_mem_read32(t, SAMD_NVM_USER_ROW_LOW);

	/* Write address of a word in the row to erase it */
	/* Must be shifted right for 16-bit address, see Datasheet §20.8.8 Address */
	target_mem_write32(t, SAMD_NVMC_ADDRESS, SAMD_NVM_USER_ROW_LOW >> 1);

	/* Issue the erase command */
	target_mem_write32(t, SAMD_NVMC_CTRLA,
	                   SAMD_CTRLA_CMD_KEY | SAMD_CTRLA_CMD_ERASEAUXROW);

	/* Poll for NVM Ready */
	while ((target_mem_read32(t, SAMD_NVMC_INTFLAG) & SAMD_NVMC_READY) == 0)
		if (target_check_error(t))
			return -1;

	/* Modify the high byte of the user row */
	high = (high & 0x0000FFFF) | ((value << 16) & 0xFFFF0000);

	/* Write back */
	target_mem_write32(t, SAMD_NVM_USER_ROW_LOW, low);
	target_mem_write32(t, SAMD_NVM_USER_ROW_HIGH, high);

	/* Issue the page write command */
	target_mem_write32(t, SAMD_NVMC_CTRLA,
	                   SAMD_CTRLA_CMD_KEY | SAMD_CTRLA_CMD_WRITEAUXPAGE);

	return true;
}

static bool samd_cmd_lock_flash(target *t, int argc, const char **argv)
{
	(void)argc;
	(void)argv;
	return samd_set_flashlock(t, 0x0000, NULL);
}

static bool samd_cmd_unlock_flash(target *t, int argc, const char **argv)
{
	(void)argc;
	(void)argv;
	return samd_set_flashlock(t, 0xFFFF, NULL);
}

static bool samd_set_bootprot(target *t, uint16_t value, const char **argv)
{
	(void)argv;
	uint32_t high = target_mem_read32(t, SAMD_NVM_USER_ROW_HIGH);
	uint32_t low = target_mem_read32(t, SAMD_NVM_USER_ROW_LOW);

	/* Write address of a word in the row to erase it */
	/* Must be shifted right for 16-bit address, see Datasheet §20.8.8 Address */
	target_mem_write32(t, SAMD_NVMC_ADDRESS, SAMD_NVM_USER_ROW_LOW >> 1);

	/* Issue the erase command */
	target_mem_write32(t, SAMD_NVMC_CTRLA,
	                   SAMD_CTRLA_CMD_KEY | SAMD_CTRLA_CMD_ERASEAUXROW);

	/* Poll for NVM Ready */
	while ((target_mem_read32(t, SAMD_NVMC_INTFLAG) & SAMD_NVMC_READY) == 0)
		if (target_check_error(t))
			return -1;

	/* Modify the low word of the user row */
	low = (low & 0xFFFFFFF8) | ((value << 0 ) & 0x00000007);

	/* Write back */
	target_mem_write32(t, SAMD_NVM_USER_ROW_LOW, low);
	target_mem_write32(t, SAMD_NVM_USER_ROW_HIGH, high);

	/* Issue the page write command */
	target_mem_write32(t, SAMD_NVMC_CTRLA,
	                   SAMD_CTRLA_CMD_KEY | SAMD_CTRLA_CMD_WRITEAUXPAGE);

	return true;
}

static bool samd_cmd_lock_bootprot(target *t, int argc, const char **argv)
{
	(void)argc;
	(void)argv;
	return samd_set_bootprot(t, 0, NULL);
}

static bool samd_cmd_unlock_bootprot(target *t, int argc, const char **argv)
{
	(void)argc;
	(void)argv;
	return samd_set_bootprot(t, 7, NULL);
}

static bool samd_cmd_read_userrow(target *t, int argc, const char **argv)
{
	(void)argc;
	(void)argv;
	tc_printf(t, "User Row: 0x%08x%08x\n",
		target_mem_read32(t, SAMD_NVM_USER_ROW_HIGH),
		target_mem_read32(t, SAMD_NVM_USER_ROW_LOW));

	return true;
}

/**
 * Reads the 128-bit serial number from the NVM
 */
static bool samd_cmd_serial(target *t, int argc, const char **argv)
{
	(void)argc;
	(void)argv;
	tc_printf(t, "Serial Number: 0x");

	for (uint32_t i = 0; i < 4; i++) {
		tc_printf(t, "%08x", target_mem_read32(t, SAMD_NVM_SERIAL(i)));
	}

	tc_printf(t, "\n");

	return true;
}

/**
 * Returns the size (in bytes) of the current SAM D20's flash memory.
 */
static uint32_t samd_flash_size(target *t)
{
	/* Read the Device ID */
	uint32_t did = target_mem_read32(t, SAMD_DSU_DID);

	/* Mask off the device select bits */
	uint8_t devsel = did & SAMD_DID_DEVSEL_MASK;

	/* Shift the maximum flash size (256KB) down as appropriate */
	return (0x40000 >> (devsel % 5));
}

/**
 * Runs the Memory Built In Self Test (MBIST)
 */
static bool samd_cmd_mbist(target *t, int argc, const char **argv)
{
	(void)argc;
	(void)argv;
	/* Write the memory parameters to the DSU */
	target_mem_write32(t, SAMD_DSU_ADDRESS, 0);
	target_mem_write32(t, SAMD_DSU_LENGTH, samd_flash_size(t));

	/* Clear the fail bit */
	target_mem_write32(t, SAMD_DSU_CTRLSTAT, SAMD_STATUSA_FAIL);

	/* Write the MBIST command */
	target_mem_write32(t, SAMD_DSU_CTRLSTAT, SAMD_CTRL_MBIST);

	/* Poll for DSU Ready */
	uint32_t status;
	while (((status = target_mem_read32(t, SAMD_DSU_CTRLSTAT)) &
		(SAMD_STATUSA_DONE | SAMD_STATUSA_PERR | SAMD_STATUSA_FAIL)) == 0)
		if (target_check_error(t))
			return false;

	/* Test the protection error bit in Status A */
	if (status & SAMD_STATUSA_PERR) {
		tc_printf(t, "MBIST not run due to protection error.\n");
		return true;
	}

	/* Test the fail bit in Status A */
	if (status & SAMD_STATUSA_FAIL) {
		tc_printf(t, "MBIST Fail @ 0x%08x\n",
		          target_mem_read32(t, SAMD_DSU_ADDRESS));
	} else {
		tc_printf(t, "MBIST Passed!\n");
	}

	return true;
}
/**
 * Sets the security bit
 */
static bool samd_cmd_ssb(target *t, int argc, const char **argv)
{
	(void)argc;
	(void)argv;
	/* Issue the ssb command */
	target_mem_write32(t, SAMD_NVMC_CTRLA,
	                   SAMD_CTRLA_CMD_KEY | SAMD_CTRLA_CMD_SSB);

	/* Poll for NVM Ready */
	while ((target_mem_read32(t, SAMD_NVMC_INTFLAG) & SAMD_NVMC_READY) == 0)
		if (target_check_error(t))
			return -1;

	tc_printf(t, "Set the security bit! "
		  "You will need to issue 'monitor erase_mass' to clear this.\n");

	return true;
}<|MERGE_RESOLUTION|>--- conflicted
+++ resolved
@@ -497,17 +497,6 @@
 
 	/* Part String */
 	if (protected) {
-<<<<<<< HEAD
-		snprintf(variant_string, sizeof(variant_string),
-		         "Atmel SAMD%d%c%dA%s (rev %c) (PROT=1)",
-		         samd.series, samd.pin, samd.mem,
-		         samd.package, samd.revision);
-	} else {
-		snprintf(variant_string, sizeof(variant_string),
-		         "Atmel SAMD%d%c%dA%s (rev %c)",
-		         samd.series, samd.pin, samd.mem,
-		         samd.package, samd.revision);
-=======
 		sprintf(variant_string,
 		        "Atmel SAM%c%d%c%d%c%s (rev %c) (PROT=1)",
 		        samd.family,
@@ -521,7 +510,6 @@
 		        samd.series, samd.pin, samd.mem,
 		        samd.variant,
 		        samd.package, samd.revision);
->>>>>>> 8a07f444
 	}
 
 	/* Setup Target */
