--- conflicted
+++ resolved
@@ -873,38 +873,22 @@
 		 */
 
 		if (renesas_pnr_read(t, RENESAS_FIXED2_PNR, pnr)) {
-<<<<<<< HEAD
 			DEBUG_WARN("Found Renesas chip (%.*s) with pnr location RENESAS_FIXED2_PNR and unsupported Part ID %" PRIx16
 					   " please report it\n",
-				sizeof(pnr), pnr, t->part_id);
-=======
-			DEBUG_WARN("Found renesas chip (%.*s) with pnr location RENESAS_FIXED2_PNR and unsupported Part ID %x "
-					   "please report it\n",
 				(int)sizeof(pnr), pnr, t->part_id);
->>>>>>> d0408af5
 			break;
 		}
 
 		if (renesas_pnr_read(t, RENESAS_FIXED1_PNR, pnr)) {
-<<<<<<< HEAD
 			DEBUG_WARN("Found Renesas chip (%.*s) with pnr location RENESAS_FIXED1_PNR and unsupported Part ID "
 					   "0x%" PRIx16 " please report it\n",
-				sizeof(pnr), pnr, t->part_id);
-=======
-			DEBUG_WARN("Found renesas chip (%.*s) with pnr location RENESAS_FIXED1_PNR and unsupported Part ID 0x%x "
-					   "please report it\n",
 				(int)sizeof(pnr), pnr, t->part_id);
->>>>>>> d0408af5
 			break;
 		}
 
 		flash_root_table = renesas_fmifrt_read(t);
 		if (renesas_pnr_read(t, RENESAS_FMIFRT_PNR(flash_root_table), pnr)) {
-<<<<<<< HEAD
 			DEBUG_WARN("Found Renesas chip (%.*s) with Flash Root Table and unsupported Part ID 0x%" PRIx16 " "
-=======
-			DEBUG_WARN("Found renesas chip (%.*s) with Flash Root Table and unsupported Part ID 0x%x "
->>>>>>> d0408af5
 					   "please report it\n",
 				(int)sizeof(pnr), pnr, t->part_id);
 			break;
