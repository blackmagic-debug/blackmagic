--- conflicted
+++ resolved
@@ -36,11 +36,7 @@
 
 bindata.o: $(PROBE_HOST).d
 
-<<<<<<< HEAD
-$(PROBE_HOST).d: ../src/blackmagic.bin
-=======
 $(PROBE_HOST).d: $(wildcard ../src/blackmagic.bin)
->>>>>>> 8a07f444
 	-rm *.d
 	make -C ../src $0 clean
 	make -C ../src $0
